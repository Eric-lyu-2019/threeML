--- conflicted
+++ resolved
@@ -4,11 +4,8 @@
 import numpy as np
 import pandas as pd
 import warnings
-<<<<<<< HEAD
-import re
-=======
 import collections
->>>>>>> db6ba62b
+
 
 from threeML.io.plotting.plugin_plots import binned_light_curve_plot
 from threeML.io.rich_display import display
