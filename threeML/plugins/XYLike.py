from threeML.plugin_prototype import PluginPrototype
import numpy as np
import pandas as pd
import matplotlib.pyplot as plt
import copy

from threeML.plugin_prototype import PluginPrototype

from astromodels import Model, PointSource

from threeML.plugins.OGIP.likelihood_functions import poisson_log_likelihood_ideal_bkg
from threeML.plugins.OGIP.likelihood_functions import chi2
from threeML.classicMLE.joint_likelihood import JointLikelihood
from threeML.data_list import DataList
from threeML.classicMLE.goodness_of_fit import GoodnessOfFit

__instrument_name = "n.a."


class XYLike(PluginPrototype):

    def __init__(self, name, x, y, yerr=None, poisson_data=False, quiet=False):

        nuisance_parameters = {}

        super(XYLike, self).__init__(name, nuisance_parameters)

        # Make x and y always arrays so we can handle them always in the same way
        # even if they have only one element

        self._x = np.array(x, ndmin=1)
        self._y = np.array(y, ndmin=1)

        # If there are specified errors, use those (assume Gaussian statistic)
        # otherwise make sure that the user specified poisson_error = True and use
        # Poisson statistic

        if yerr is not None:

            self._yerr = np.array(yerr, ndmin=1)

            assert np.all(self._yerr > 0), "Errors cannot be negative or zero."

            if not quiet:

                print("Using chi2 statistic with the provided errors.")

            self._is_poisson = False

            self._has_errors = True

        elif not poisson_data:

            self._yerr = np.ones_like(self._y)

            self._is_poisson = False

            self._has_errors = False

            if not quiet:

                print("Using unweighted chi2 statistic.")

        else:

            if not quiet:

                print("Using Poisson log-likelihood")

            self._is_poisson = True
            self._yerr = None
            self._has_errors = True

        # This will keep track of the simulated datasets we generate
        self._n_simulated_datasets = 0

<<<<<<< HEAD
        # This will contain the JointLikelihood object after a call to .fit()
        self._joint_like_obj = None

        self._likelihood_model = None
=======
        # currently not used by XYLike, but needed for subclasses

        self._mask = np.ones(self._x.shape, dtype=bool)
>>>>>>> ce8e4c75

    @classmethod
    def from_function(cls, name, function, x, yerr):

        y = function(x)

        xyl_gen = XYLike("generator", x, y, yerr)

        pts = PointSource("fake", 0.0, 0.0, function)

        model = Model(pts)

        xyl_gen.set_model(model)

        return xyl_gen.get_simulated_dataset(name)

    @classmethod
    def from_dataframe(cls, name, dataframe, x_column='x', y_column='y', err_column='yerr', poisson=False):
        """
        Generate a XYLike instance from a Pandas.DataFrame instance

        :param name: the name for the XYLike instance
        :param dataframe: the input data frame
        :param x_column: name of the column to be used as x (default: 'x')
        :param y_column: name of the column to be used as y (default: 'y')
        :param err_column: name of the column to be used as error on y (default: 'yerr')
        :param poisson: if True, then the err_column is ignored and data are treated as Poisson distributed
        :return: a XYLike instance
        """

        x = dataframe[x_column]
        y = dataframe[y_column]

        if poisson is False:

            yerr = dataframe[err_column]

            if np.all(yerr == -99):

                # This is a dataframe generate with the to_dataframe method, which uses -99 to indicate that the
                # data are Poisson
                return cls(name, x=x, y=y, poisson=True)

            else:

                # A dataset with errors

                return cls(name, x=x, y=y, yerr=yerr)

        else:

            return cls(name, x=x, y=y, poisson=True)

    @classmethod
    def from_text_file(cls, name, filename):
        """
        Instance the plugin starting from a text file generated with the .to_txt() method. Note that a more general
        way of creating a XYLike instance from a text file is to read the file using pandas.DataFrame.from_csv, and
        then use the .from_dataframe method of the XYLike plugin:

        > df = pd.DataFrame.from_csv(filename, ...)
        > xyl = XYLike.from_dataframe("my instance", df)

        :param name: the name for the new instance
        :param filename: path to the file
        :return:
        """

        df = pd.DataFrame.from_csv(filename, sep=" ")

        return cls.from_dataframe(name, df)

    def to_dataframe(self):
        """
        Returns a pandas.DataFrame instance with the data in the 'x', 'y', and 'yerr' column. If the data are Poisson,
        the yerr column will be -99 for every entry

        :return: a pandas.DataFrame instance
        """

        x_series = pd.Series.from_array(self.x, name='x')
        y_series = pd.Series.from_array(self.y, name='y')

        if self._is_poisson:

            # Since DataFrame does not support metadata, there is no way to save the information that the data
            # are Poisson distributed. We use instead a value of -99 for the error, to indicate that the data
            # are Poisson

            yerr_series = pd.Series.from_array(np.zeros_like(self.x) * (-99), name='yerr')

        else:

            yerr_series = pd.Series.from_array(self.yerr, name='yerr')

        df = pd.concat((x_series, y_series, yerr_series), axis=1)

        return df

    def to_txt(self, filename):
        """
        Save the dataset in a text file. You can read the content back in a dataframe using:

        > df = pandas.DataFrame.from_csv(filename, sep=' ')

        and recreate the XYLike instance as:

        > xyl = XYLike.from_dataframe(df)

        :param filename: Name of the output file
        :return: none
        """

        df = self.to_dataframe()  # type: pd.DataFrame

        df.to_csv(filename, sep=" ")

    def to_csv(self, *args, **kwargs):
        """
        Save the data in a comma-separated-values file (CSV) file. All keywords arguments are passed to the
        pandas.DataFrame.to_csv method (see the documentation from pandas for all possibilities). This gives a very
        high control on the format of the output

        All arguments are forwarded to pandas.DataFrame.to_csv

        :return: none
        """

        df = self.to_dataframe()

        df.to_csv(**kwargs)

    @property
    def x(self):

        return self._x

    @property
    def y(self):

        return self._y

    @property
    def yerr(self):

        return self._yerr

    @property
    def is_poisson(self):

        return self._is_poisson

    @property
    def has_errors(self):

        return self._has_errors



    def set_model(self, likelihood_model_instance):
        """
        Set the model to be used in the joint minimization. Must be a LikelihoodModel instance.

        :param likelihood_model_instance: instance of Model
        :type likelihood_model_instance: astromodels.Model
        """

        assert likelihood_model_instance.get_number_of_extended_sources() == 0, "Extended sources are not supported by " \
                                                                             "XYLike plugin"

        assert likelihood_model_instance.get_number_of_point_sources() > 0, "You have to have at least one point source"

        self._likelihood_model = likelihood_model_instance

    def _get_total_expectation(self):

        n_point_sources = self._likelihood_model.get_number_of_point_sources()

        assert n_point_sources > 0, "You need to have at least one point source defined"
        assert self._likelihood_model.get_number_of_extended_sources() == 0, "XYLike does not support extended sources"

        # Make a function which will stack all point sources (XYLike do not support spatial dimension)

        expectation = np.sum(map(lambda source: source(self._x),
                             self._likelihood_model.point_sources.values()),
                             axis=0)

        return expectation

    def get_log_like(self):
        """
        Return the value of the log-likelihood with the current values for the
        parameters
        """

        expectation = self._get_total_expectation()

        if self._is_poisson:

            # Poisson log-likelihood

            return np.sum(poisson_log_likelihood_ideal_bkg(self._y, np.zeros_like(self._y), expectation))

        else:

            # Chi squared
            chi2_ = chi2(self._y, self._yerr, expectation)

            assert np.all(np.isfinite(chi2_))

            return np.sum(chi2_) * (-1)

    def get_simulated_dataset(self, new_name=None):

        assert self._has_errors, "You cannot simulate a dataset if the original dataset has no errors"

        self._n_simulated_datasets += 1

        # unmask the data

        old_mask = copy.copy(self._mask)

        self._mask = np.ones(self._x.shape, dtype=bool)


        if new_name is None:

            new_name = "%s_sim%i" % (self.name, self._n_simulated_datasets)

        # Get total expectation from model
        expectation = self._get_total_expectation()

        if self._is_poisson:

            new_y = np.random.poisson(expectation)

        else:

            new_y = np.random.normal(expectation, self._yerr)

<<<<<<< HEAD
        return type(self)(new_name, self._x, new_y, yerr=self._yerr, poisson_data=self._is_poisson, quiet=True)
=======

        # remask the data BEFORE creating the new plugin

        self._mask = old_mask

        return self._new_plugin(new_name, self._x, new_y, yerr=self._yerr)

    def _new_plugin(self, name, x, y, yerr):
        """
        construct a new plugin. allows for returning a new plugin
        from simulated data set while customizing the constructor
        further down the inheritance tree

        :param name: new name
        :param x: new x
        :param y: new y
        :param yerr: new yerr
        :return: new XYLike


        """

        new_xy = type(self)(name, x, y, yerr, poisson_data=self._is_poisson)

        # apply the current mask

        new_xy._mask = copy.copy(self._mask)

        return new_xy
>>>>>>> ce8e4c75

    def plot(self, x_label='x', y_label='y', x_scale='linear', y_scale='linear'):

        fig, sub = plt.subplots(1,1)

        sub.errorbar(self.x, self.y, yerr=self.yerr, fmt='.')

        sub.set_xscale(x_scale)
        sub.set_yscale(y_scale)

        sub.set_xlabel(x_label)
        sub.set_ylabel(y_label)

        if self._likelihood_model is not None:

            flux = self._likelihood_model.get_total_flux(self.x)

            sub.plot(self.x, flux, '--', label='model')

            sub.legend(loc=0)

        return fig


    def inner_fit(self):
        """
        This is used for the profile likelihood. Keeping fixed all parameters in the
        LikelihoodModel, this method minimize the logLike over the remaining nuisance
        parameters, i.e., the parameters belonging only to the model for this
        particular detector. If there are no nuisance parameters, simply return the
        logLike value.
        """

        return self.get_log_like()

    def get_model_flux(self):

        pass


    def fit(self, function, minimizer='minuit'):
        """
        Fit the data with the provided function (an astromodels function)

        :param function: astromodels function
        :param minimizer: the minimizer to use
        :return: best fit results
        """

        # This is a wrapper to give an easier way to fit simple data without having to go through the definition
        # of sources
        pts = PointSource("source", 0.0, 0.0, function)

        model = Model(pts)

        self.set_model(model)

        self._joint_like_obj = JointLikelihood(model, DataList(self), verbose=False)

        self._joint_like_obj.set_minimizer(minimizer)

        return self._joint_like_obj.fit()

    def goodness_of_fit(self, n_iterations=1000, continue_of_failure=False):
        """
        Returns the goodness of fit of the performed fit

        :param n_iterations: number of Monte Carlo simulations to generate
        :param continue_of_failure: whether to continue or not if a fit fails (default: False)
        :return: tuple (goodness of fit, frame with all results, frame with all likelihood values)
        """

        g = GoodnessOfFit(self._joint_like_obj)

        return g.by_mc(n_iterations, continue_of_failure)
<|MERGE_RESOLUTION|>--- conflicted
+++ resolved
@@ -74,16 +74,13 @@
         # This will keep track of the simulated datasets we generate
         self._n_simulated_datasets = 0
 
-<<<<<<< HEAD
         # This will contain the JointLikelihood object after a call to .fit()
         self._joint_like_obj = None
 
         self._likelihood_model = None
-=======
         # currently not used by XYLike, but needed for subclasses
 
         self._mask = np.ones(self._x.shape, dtype=bool)
->>>>>>> ce8e4c75
 
     @classmethod
     def from_function(cls, name, function, x, yerr):
@@ -324,10 +321,6 @@
 
             new_y = np.random.normal(expectation, self._yerr)
 
-<<<<<<< HEAD
-        return type(self)(new_name, self._x, new_y, yerr=self._yerr, poisson_data=self._is_poisson, quiet=True)
-=======
-
         # remask the data BEFORE creating the new plugin
 
         self._mask = old_mask
@@ -356,7 +349,6 @@
         new_xy._mask = copy.copy(self._mask)
 
         return new_xy
->>>>>>> ce8e4c75
 
     def plot(self, x_label='x', y_label='y', x_scale='linear', y_scale='linear'):
 
