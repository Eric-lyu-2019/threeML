import collections
import numpy as np

from threeML.classicMLE.joint_likelihood_set import JointLikelihoodSet
from threeML.data_list import DataList
from astromodels import clone_model


class GoodnessOfFit(object):

    def __init__(self, joint_likelihood_instance, like_data_frame):

        self._jl_instance = joint_likelihood_instance

        # Restore best fit and store the reference value for the likelihood
        self._jl_instance.restore_best_fit()

        self._reference_like = like_data_frame['-log(likelihood)']

        # Store best model
        self._best_fit_model = clone_model(self._jl_instance.likelihood_model)

    def get_simulated_data(self, id):

        # Generate a new data set for each plugin contained in the data list

        new_datas = []

        for dataset in self._jl_instance.data_list.values():

            # Make sure we start from the best fit model

            dataset.set_model(self._best_fit_model)

            new_data = dataset.get_simulated_dataset("%s_sim" % dataset.name)

            new_datas.append(new_data)

        new_data_list = DataList(*new_datas)

        return new_data_list

    def get_model(self, id):

        # Make a copy of the best fit model, so that we don't touch the original model during the fit, and we
        # also always restart from the best fit (instead of the last iteration)

        new_model = clone_model(self._best_fit_model)

        return new_model

    def by_mc(self, n_iterations=1000, continue_on_failure=False):
        """
        Compute goodness of fit by generating Monte Carlo datasets and fitting the current model on them. The fraction
        of synthetic datasets which have a value for the likelihood larger or equal to the observed one is a measure
        of the goodness of fit

        :param n_iterations: number of MC iterations to perform (default: 1000)
        :param continue_of_failure: whether to continue in the case a fit fails (False by default)
        :return: tuple (goodness of fit, frame with all results, frame with all likelihood values)
        """

        # Create the joint likelihood set
        jl_set = JointLikelihoodSet(self.get_simulated_data, self.get_model, n_iterations, iteration_name='simulation')

        # Use the same minimizer as in the joint likelihood object

        minimizer_name, algorithm, callback = self._jl_instance.minimizer_in_use
<<<<<<< HEAD
        jl_set.set_minimizer(minimizer_name, algorithm, callback=callback)
=======
        jl_set.set_minimizer(minimizer_name, algorithm, callback)
>>>>>>> a27551b5

        # Run the set
        data_frame, like_data_frame = jl_set.go(continue_on_failure=continue_on_failure)

        # Compute goodness of fit

        gof = collections.OrderedDict()

        # Total
        idx = like_data_frame['-log(likelihood)'][:, "total"].values >= self._reference_like['total']  # type: np.ndarray

        gof['total'] = np.sum(idx) / float(n_iterations)

        for dataset in self._jl_instance.data_list.values():

            sim_name = "%s_sim" % dataset.name

            idx = (like_data_frame['-log(likelihood)'][:, sim_name].values >= self._reference_like[dataset.name])

            gof[dataset.name] = np.sum(idx) / float(n_iterations)

        return gof, data_frame, like_data_frame


class CrossValidation(object):
    def __init__(self, joint_likelihood_instance):

        self._jl_instance = joint_likelihood_instance

        # Restore best fit and store the reference value for the likelihood
        self._jl_instance.restore_best_fit()

        self._n_data_sets = len(self._jl_instance.data_list.values())



        self._cross_validation_sets = []

        # We need to build a dictionary that gives points from
        # worker ID to the proper data set

        self._id_dict = {}
        self._off_dict ={}

        id = 0
        for key in self._jl_instance.data_list.keys():

            keys = filter(lambda x: x != key, self._jl_instance.data_list.keys())

            tmp1, tmp2 = self._jl_instance.data_list[key].generate_cross_validation_sets()


            self._cross_validation_sets.extend(tmp2)

            for i in range(self._jl_instance.data_list[key].n_data_points):

                self._id_dict[id] = keys
                self._off_dict[id] = tmp1

                id += 1

            self._n_iterations = id



    def get_cross_validation_data(self,id):


        data_set = []

        # Start out by adding just the data set for this id
        # that has it's channel deselected
        data_set.append(self._cross_validation_sets[id])

        # Now append the other data sets
        for key in self._id_dict[id]:

            data_set.append( self._jl_instance.data_list[key] )


        new_data_list = DataList(*data_set)

        return new_data_list


    def get_model(self, id):

        # Make a copy of the best fit model, so that we don't touch the original model during the fit, and we
        # also always restart from the best fit (instead of the last iteration)

        new_model = clone_model(self._jl_instance.likelihood_model)

        return new_model






    def go(self, continue_on_failure=False):

        """
        Compute goodness of fit by generating Monte Carlo datasets and fitting the current model on them. The fraction
        of synthetic datasets which have a value for the likelihood larger or equal to the observed one is a measure
        of the goodness of fit

        :param continue_of_failure: whether to continue in the case a fit fails (False by default)
        :return: tuple (goodness of fit, frame with all results, frame with all likelihood values)
        """

        # Create the joint likelihood set
        jl_set = JointLikelihoodSet(self.get_cross_validation_data, self.get_model, self._n_iterations, iteration_name='simulation')

        # Use the same minimizer as in the joint likelihood object

        minimizer_name, algorithm, callback = self._jl_instance.minimizer_in_use
        jl_set.set_minimizer(minimizer_name, algorithm, callback=callback)

        # Run the set
        data_frame, like_data_frame = jl_set.go(continue_on_failure=continue_on_failure)


        # Now we need to go back through the data sets, and invert the selection
        # to compute the log like of the single data point left out
        # all other data sets should be zero, so we ignore them


        loo_likes = []


        for id, data in enumerate(self._cross_validation_sets):


            data.set_active_measurements('invert')

            for channel in self._off_dict[id]:

                data.toggle_channel(channel, set='off')



            loo_likes.append(data.get_log_like())



        return loo_likes





<|MERGE_RESOLUTION|>--- conflicted
+++ resolved
@@ -66,11 +66,7 @@
         # Use the same minimizer as in the joint likelihood object
 
         minimizer_name, algorithm, callback = self._jl_instance.minimizer_in_use
-<<<<<<< HEAD
-        jl_set.set_minimizer(minimizer_name, algorithm, callback=callback)
-=======
         jl_set.set_minimizer(minimizer_name, algorithm, callback)
->>>>>>> a27551b5
 
         # Run the set
         data_frame, like_data_frame = jl_set.go(continue_on_failure=continue_on_failure)
