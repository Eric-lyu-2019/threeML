--- conflicted
+++ resolved
@@ -570,23 +570,6 @@
 
     assert test == (-3.8188638237465984, 5.0)
 
-<<<<<<< HEAD
-    test = poisson_observed_poisson_background_xs(
-        observed_counts=obs_cnts,
-        background_counts=obs_bkg,
-        exposure_ratio=ratio,
-        expected_model_counts=exp_cnts,
-    )
-
-    assert test == -0.0
-
-    test = poisson_observed_gaussian_background(
-        observed_counts=obs_cnts,
-        background_counts=obs_bkg,
-        background_error=bkg_err,
-        expected_model_counts=exp_cnts,
-    )
-=======
     test = poisson_observed_poisson_background_xs(observed_counts=obs_cnts,
                                                   background_counts=obs_bkg,
                                                   exposure_ratio=ratio,
@@ -599,7 +582,7 @@
                                                 background_error=bkg_err,
                                                 expected_model_counts=exp_cnts)
     test = (ll[0], b[0])
->>>>>>> 25fa51d3
+
 
     npt.assert_almost_equal(test, (-2.99750018, 5.0), decimal=4) 
     
