import numpy as np
import pytest
from astromodels import Blackbody, Powerlaw, Model, PointSource

from threeML import JointLikelihood, DataList
from threeML.io.package_data import get_path_of_data_file
from threeML.plugins.DispersionSpectrumLike import DispersionSpectrumLike
from threeML.plugins.SpectrumLike import SpectrumLike
from threeML.utils.OGIP.response import OGIPResponse
<<<<<<< HEAD

np.seterr(all='ignore')
=======
from threeML.exceptions.custom_exceptions import NegativeBackground
import warnings
warnings.simplefilter('ignore')
>>>>>>> a1c9de27

def test_assigning_source_name():

    energies = np.logspace(1, 3, 51)

    low_edge = energies[:-1]
    high_edge = energies[1:]

    sim_K = 1E-1
    sim_kT = 20.

    # get a blackbody source function
    source_function = Blackbody(K=sim_K, kT=sim_kT)

    # power law background function
    background_function = Powerlaw(K=1, index=-1.5, piv=100.)

    spectrum_generator = SpectrumLike.from_function('fake',
                                                    source_function=source_function,
                                                    background_function=background_function,
                                                    energy_min=low_edge,
                                                    energy_max=high_edge)

    # good name setting

    bb = Blackbody()

    pts = PointSource('good_name', 0, 0, spectral_shape=bb)

    model = Model(pts)

    # before setting model

    spectrum_generator.assign_to_source('good_name')



    jl = JointLikelihood(model, DataList(spectrum_generator))


    _ = jl.fit()


    # after setting model

    pts = PointSource('good_name', 0, 0, spectral_shape=bb)

    model = Model(pts)


    spectrum_generator = SpectrumLike.from_function('fake',
                                                    source_function=source_function,
                                                    background_function=background_function,
                                                    energy_min=low_edge,
                                                    energy_max=high_edge)




    jl = JointLikelihood(model, DataList(spectrum_generator))

    spectrum_generator.assign_to_source('good_name')


    # after with bad name

    spectrum_generator = SpectrumLike.from_function('fake',
                                                    source_function=source_function,
                                                    background_function=background_function,
                                                    energy_min=low_edge,
                                                    energy_max=high_edge)

    jl = JointLikelihood(model, DataList(spectrum_generator))

    with pytest.raises(AssertionError):

        spectrum_generator.assign_to_source('bad_name')

        # before with bad name

    spectrum_generator = SpectrumLike.from_function('fake',
                                                    source_function=source_function,
                                                    background_function=background_function,
                                                    energy_min=low_edge,
                                                    energy_max=high_edge)

    spectrum_generator.assign_to_source('bad_name')

    with pytest.raises(AssertionError):

        jl = JointLikelihood(model, DataList(spectrum_generator))



    #multisource model

    spectrum_generator = SpectrumLike.from_function('fake',
                                                    source_function=source_function,
                                                    background_function=background_function,
                                                    energy_min=low_edge,
                                                    energy_max=high_edge)

    ps1 = PointSource('ps1', 0, 0, spectral_shape=Blackbody())
    ps2 = PointSource('ps2', 0, 0, spectral_shape=Powerlaw())

    model = Model(ps1, ps2)

    model.ps2.spectrum.main.Powerlaw.K.fix = True
    model.ps2.spectrum.main.Powerlaw.index.fix = True

    spectrum_generator.assign_to_source('ps1')

    dl = DataList(spectrum_generator)

    jl = JointLikelihood(model, dl)

    _ = jl.fit()
    #



def test_spectrumlike_fit():

    energies = np.logspace(1, 3, 51)

    low_edge = energies[:-1]
    high_edge = energies[1:]

    sim_K = 1E-1
    sim_kT = 20.

    # get a blackbody source function
    source_function = Blackbody(K=sim_K, kT=sim_kT)

    # power law background function
    background_function = Powerlaw(K=1, index=-1.5, piv=100.)

    spectrum_generator = SpectrumLike.from_function('fake',
                                                    source_function=source_function,
                                                    background_function=background_function,
                                                    energy_min=low_edge,
                                                    energy_max=high_edge)

    bb = Blackbody()

    pts = PointSource('mysource', 0, 0, spectral_shape=bb)

    model = Model(pts)

    # MLE fitting

    jl = JointLikelihood(model, DataList(spectrum_generator))

    result = jl.fit()

    K_variates = jl.results.get_variates('mysource.spectrum.main.Blackbody.K')

    kT_variates = jl.results.get_variates('mysource.spectrum.main.Blackbody.kT')

    assert np.all(np.isclose([K_variates.mean(), kT_variates.mean()], [sim_K, sim_kT], atol=1 ))

    plugin = spectrum_generator

    # properties

    plugin.observed_counts
    plugin.observed_count_errors
    plugin.background_counts
    plugin.background_count_errors
    plugin.scale_factor
    plugin.exposure
    plugin.area_ratio
    plugin.background_exposure


def test_dispersionspectrumlike_fit():



    response = OGIPResponse(get_path_of_data_file('datasets/ogip_powerlaw.rsp'))

    sim_K = 1E-1
    sim_kT = 20.

    # get a blackbody source function
    source_function = Blackbody(K=sim_K, kT=sim_kT)

    # power law background function
    background_function = Powerlaw(K=1, index=-1.5, piv=100.)

    spectrum_generator = DispersionSpectrumLike.from_function('test', source_function=source_function,
                                                                    response=response,
                                                                         background_function=background_function)


    bb = Blackbody()

    pts = PointSource('mysource', 0, 0, spectral_shape=bb)

    model = Model(pts)

    # MLE fitting

    jl = JointLikelihood(model, DataList(spectrum_generator))

    result = jl.fit()

    K_variates = jl.results.get_variates('mysource.spectrum.main.Blackbody.K')

    kT_variates = jl.results.get_variates('mysource.spectrum.main.Blackbody.kT')

    assert np.all(np.isclose([K_variates.mean(), kT_variates.mean()], [sim_K, sim_kT], atol=1))

    plugin = spectrum_generator

    # properties

    plugin.observed_counts
    plugin.observed_count_errors
    plugin.background_counts
    plugin.background_count_errors
    plugin.scale_factor
    plugin.exposure
    plugin.area_ratio
    plugin.background_exposure




def test_spectrum_like_with_background_model():
    energies = np.logspace(1, 3, 51)

    low_edge = energies[:-1]
    high_edge = energies[1:]

    sim_K = 1E-1
    sim_kT = 20.

    # get a blackbody source function
    source_function = Blackbody(K=sim_K, kT=sim_kT)

    # power law background function
    background_function = Powerlaw(K=5, index=-1.5, piv=100.)

    spectrum_generator = SpectrumLike.from_function('fake',
                                                    source_function=source_function,
                                                    background_function=background_function,
                                                    energy_min=low_edge,
                                                    energy_max=high_edge)


    background_plugin = SpectrumLike.from_background('background',spectrum_generator)


    bb = Blackbody()


    pl = Powerlaw()
    pl.piv = 100

    bkg_ps = PointSource('bkg',0,0,spectral_shape=pl)

    bkg_model = Model(bkg_ps)

    jl_bkg = JointLikelihood(bkg_model,DataList(background_plugin))

    _ = jl_bkg.fit()




    plugin_bkg_model = SpectrumLike('full',spectrum_generator.observed_spectrum,background=background_plugin)

    pts = PointSource('mysource', 0, 0, spectral_shape=bb)

    model = Model(pts)

    # MLE fitting

    jl = JointLikelihood(model, DataList(plugin_bkg_model))

    result = jl.fit()

    K_variates = jl.results.get_variates('mysource.spectrum.main.Blackbody.K')

    kT_variates = jl.results.get_variates('mysource.spectrum.main.Blackbody.kT')

    assert np.all(np.isclose([K_variates.mean(), kT_variates.mean()], [sim_K, sim_kT], rtol=0.5))


<<<<<<< HEAD
    plugin = plugin_bkg_model

    # properties

    plugin.observed_counts
    plugin.observed_count_errors
    plugin.background_counts
    plugin.background_count_errors
    plugin.scale_factor
    plugin.exposure
    plugin.area_ratio
    plugin.background_exposure
=======
def test_all_statistics():



    energies = np.logspace(1, 3, 51)

    low_edge = energies[:-1]
    high_edge = energies[1:]

    # get a blackbody source function
    source_function = Blackbody(K=9E-2, kT=20)

    # power law background function
    background_function = Powerlaw(K=1, index=-1.5, piv=100.)




    pts = PointSource('mysource', 0, 0, spectral_shape=source_function)

    model = Model(pts)

    # test Poisson no bkg

    spectrum_generator = SpectrumLike.from_function('fake',
                                                    source_function=source_function,
                                                    energy_min=low_edge,
                                                    energy_max=high_edge)
    spectrum_generator.set_model(model)


    spectrum_generator.get_log_like()


    # test Poisson w/ Poisson bkg

    spectrum_generator = SpectrumLike.from_function('fake',
                                                    source_function=source_function,
                                                    background_function=background_function,
                                                    energy_min=low_edge,
                                                    energy_max=high_edge)

    spectrum_generator.set_model(model)

    spectrum_generator.get_log_like()


    spectrum_generator._background_counts = -np.ones_like(spectrum_generator._background_counts)

    with pytest.raises(NegativeBackground):
        spectrum_generator._probe_noise_models()


    # test Poisson w/ ideal bkg

    spectrum_generator.background_noise_model = 'ideal'

    spectrum_generator.get_log_like()

    # test Poisson w/ gauss bkg

    # test Poisson w/ Poisson bkg

    spectrum_generator = SpectrumLike.from_function('fake',
                                                    source_function=source_function,
                                                    background_function=background_function,
                                                    background_errors=0.1 * background_function(low_edge),
                                                    energy_min=low_edge,
                                                    energy_max=high_edge)

    spectrum_generator.set_model(model)

    spectrum_generator.get_log_like()

    # test Gaussian w/ no bkg

    spectrum_generator = SpectrumLike.from_function('fake',
                                                    source_function=source_function,
                                                    source_errors=0.5 * source_function(low_edge),
                                                    energy_min=low_edge,
                                                    energy_max=high_edge)

    spectrum_generator.set_model(model)

    spectrum_generator.get_log_like()











>>>>>>> a1c9de27





<|MERGE_RESOLUTION|>--- conflicted
+++ resolved
@@ -7,14 +7,10 @@
 from threeML.plugins.DispersionSpectrumLike import DispersionSpectrumLike
 from threeML.plugins.SpectrumLike import SpectrumLike
 from threeML.utils.OGIP.response import OGIPResponse
-<<<<<<< HEAD
 
 np.seterr(all='ignore')
-=======
 from threeML.exceptions.custom_exceptions import NegativeBackground
-import warnings
-warnings.simplefilter('ignore')
->>>>>>> a1c9de27
+i
 
 def test_assigning_source_name():
 
@@ -305,7 +301,6 @@
     assert np.all(np.isclose([K_variates.mean(), kT_variates.mean()], [sim_K, sim_kT], rtol=0.5))
 
 
-<<<<<<< HEAD
     plugin = plugin_bkg_model
 
     # properties
@@ -318,7 +313,12 @@
     plugin.exposure
     plugin.area_ratio
     plugin.background_exposure
-=======
+
+
+
+
+
+
 def test_all_statistics():
 
 
@@ -415,9 +415,8 @@
 
 
 
->>>>>>> a1c9de27
-
-
-
-
-
+
+
+
+
+
