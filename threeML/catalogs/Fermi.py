--- conflicted
+++ resolved
@@ -194,15 +194,9 @@
 
 class FermiLATSourceCatalog(VirtualObservatoryCatalog):
     def __init__(self):
-<<<<<<< HEAD
-        
-        super(LATSourceCatalog, self).__init__('fermilpsc', 
-                           'http://heasarc.gsfc.nasa.gov/cgi-bin/vo/cone/coneGet.pl?table=fermilpsc&',
-=======
 
         super(FermiLATSourceCatalog, self).__init__('fermilpsc',
                                                     threeML_config['catalogs']['Fermi']['LAT FGL'],
->>>>>>> 104273fd
                                                'Fermi/LAT source catalog')
 
     def apply_format(self, table):
