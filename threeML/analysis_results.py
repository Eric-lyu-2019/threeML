import datetime
import functools
import inspect
import math
from operator import attrgetter
import collections
import numpy as np
import pandas as pd
import astropy.units as u

import astromodels
from astromodels.core.my_yaml import my_yaml
from astromodels.core.model_parser import ModelParser

from corner import corner

try:

    import chainconsumer

except:

    has_chainconsumer = False

else:

    has_chainconsumer = True

from threeML.exceptions.custom_exceptions import custom_warnings
from threeML.io.file_utils import sanitize_filename
from threeML.io.fits_file import fits, FITSFile, FITSExtension
from threeML.io.rich_display import display
from threeML.io.table import NumericMatrix, long_path_formatter
from threeML.io.uncertainty_formatter import uncertainty_formatter
from threeML.version import __version__
from threeML.random_variates import RandomVariates
from threeML.io.calculate_flux import _calculate_point_source_flux
from threeML.config.config import threeML_config

# These are special characters which cannot be safely saved in the keyword of a FITS file. We substitute
# them with normal characters when we write the keyword, and we substitute them back when we read it back
_subs = (('\n', "_NEWLINE_"), ("'", "_QUOTE1_"), ('"', "_QUOTE2_"), ('{', "_PARO_"), ('}', "_PARC_"))


def _escape_yaml_for_fits(yaml_code):
    for sub in _subs:
        yaml_code = yaml_code.replace(sub[0], sub[1])

    return yaml_code


def _escape_back_yaml_from_fits(yaml_code):
    for sub in _subs:
        yaml_code = yaml_code.replace(sub[1], sub[0])

    return yaml_code


<<<<<<< HEAD

def load_analysis_results(fits_file, new_limits=None):
=======
def load_analysis_results(fits_file):
>>>>>>> 47d76ec6
    """
    Load the results of one or more analysis from a FITS file produced by 3ML

    :param fits_file: path to the FITS file containing the results, as output by MLEResults or BayesianResults
    :return: a new instance of either MLEResults or Bayesian results dending on the type of the input FITS file
    """

    with fits.open(fits_file) as f:

        n_results = map(lambda x: x.name, f).count('ANALYSIS_RESULTS')

        if n_results == 1:

            return _load_one_results(f['ANALYSIS_RESULTS', 1], new_limits)

        else:

            return _load_set_of_results(f, n_results, new_limits)


<<<<<<< HEAD
def _load_one_results(fits_extension, new_limits=None):

=======
def _load_one_results(fits_extension):
>>>>>>> 47d76ec6
    # Gather analysis type
    analysis_type = fits_extension.header.get("RESUTYPE")

    # Gather the optimized model
    serialized_model = _escape_back_yaml_from_fits(fits_extension.header.get("MODEL"))
    model_dict = my_yaml.load(serialized_model)

    optimized_model = ModelParser(model_dict=model_dict).get_model()

    # Now update limits (if provided)
    if new_limits:

        for param in new_limits:

            optimized_model[param].bounds = new_limits[param]

    # Gather statistics values
    statistic_values = collections.OrderedDict()

    for key in fits_extension.header.keys():

        if key.find("STAT") == 0:
            # Found a keyword with a statistic for a plugin
            # Gather info about it

            id = int(key.replace("STAT", ""))
            value = float(fits_extension.header.get(key))
            name = fits_extension.header.get("PN%i" % id)
            statistic_values[name] = value

    if analysis_type == "MLE":

        # Get covariance matrix

        covariance_matrix = fits_extension.data.field("COVARIANCE").T

        # Instance and return

        return MLEResults(optimized_model, covariance_matrix, statistic_values)

    elif analysis_type == "Bayesian":

        # Gather samples
        samples = fits_extension.data.field("SAMPLES")

        # Instance and return

        return BayesianResults(optimized_model, samples.T, statistic_values)


<<<<<<< HEAD
def _load_set_of_results(open_fits_file, n_results, new_limits=None):

=======
def _load_set_of_results(open_fits_file, n_results):
>>>>>>> 47d76ec6
    # Gather all results
    all_results = []

    for i in range(n_results):
<<<<<<< HEAD

        all_results.append(_load_one_results(open_fits_file['ANALYSIS_RESULTS', i+1], new_limits))
=======
        all_results.append(_load_one_results(open_fits_file['ANALYSIS_RESULTS', i + 1]))
>>>>>>> 47d76ec6

    this_set = AnalysisResultsSet(all_results)

    # Now gather the SEQUENCE extension and set the characterization frame accordingly

    sequence_ext = open_fits_file['SEQUENCE']

    seq_type = sequence_ext.header.get("SEQ_TYPE")

    # Build the data tuple
    record = sequence_ext.data

    data_list = []

    for column in record.columns:

        if column.unit is None:

            this_tuple = (column.name, record[column.name])

        else:

            this_tuple = (column.name, record[column.name] * u.Unit(column.unit))

        data_list.append(this_tuple)

    this_set.characterize_sequence(seq_type, tuple(data_list))

    return this_set


class SEQUENCE(FITSExtension):
    """
    Represents the SEQUENCE extension of a FITS file containing a set of results from a set of analysis

    """

    _HEADER_KEYWORDS = [
        ('EXTNAME', 'SEQUENCE', 'Extension name'),
        ('ORIGIN', '3ML', 'Multi-Mission Max. Likelihood v. %s' % __version__),
        ('SEQ_TYPE', None, 'Description of sequence type')
    ]

    def __init__(self, name, data_tuple):
        # Init FITS extension

        super(SEQUENCE, self).__init__(data_tuple, self._HEADER_KEYWORDS)

        # Update keywords
        self.hdu.header.set("SEQ_TYPE", name)


class ANALYSIS_RESULTS(FITSExtension):
    """
    Represents the ANALYSIS_RESULTS extension of a FITS file encoding the results of an analysis

    :param analysis_results:
    :type analysis_results: _AnalysisResults
    """

    _HEADER_KEYWORDS = [
        ('EXTNAME', 'ANALYSIS_RESULTS', 'Extension name'),
        ('MODEL', None, 'A pseudo-yaml serialization of the model'),
        ('ORIGIN', '3ML', 'Multi-Mission Max. Likelihood v. %s' % __version__),
        ('RESUTYPE', None, 'Analysis producing results (MLE or Bayesian)')
    ]

    def __init__(self, analysis_results):

        optimized_model = analysis_results.optimized_model

        # Gather the dictionary with free parameters

        free_parameters = optimized_model.free_parameters

        n_parameters = len(free_parameters)

        # Gather covariance matrix (if any)

        if analysis_results.analysis_type == "MLE":

            assert isinstance(analysis_results, MLEResults)

            covariance_matrix = analysis_results.covariance_matrix

            # Check that the covariance matrix has the right shape

            assert covariance_matrix.shape == (n_parameters, n_parameters), \
                "Matrix has the wrong shape. Should be %i x %i, got %i x %i" % (n_parameters, n_parameters,
                                                                                covariance_matrix.shape[0],
                                                                                covariance_matrix.shape[1])

            # Empty samples set
            samples = np.zeros(n_parameters)

        else:

            assert isinstance(analysis_results, BayesianResults)

            # Empty covariance matrix

            covariance_matrix = np.zeros(n_parameters)

            # Gather the samples
            samples = analysis_results._samples_transposed

        # Serialize the model so it can be placed in the header

        yaml_model_serialization = my_yaml.dump(optimized_model.to_dict_with_types())

        # Replace characters which cannot be contained in a FITS header with other characters
        yaml_model_serialization = _escape_yaml_for_fits(yaml_model_serialization)

        # Get data frame with parameters (always use equal tail errors)

        data_frame = analysis_results.get_data_frame(error_type="equal tail")

        # Prepare columns

        data_tuple = [('NAME', free_parameters.keys()),
                      ('VALUE', data_frame['value'].values),
                      ('NEGATIVE_ERROR', data_frame['negative_error'].values),
                      ('POSITIVE_ERROR', data_frame['positive_error'].values),
                      ('ERROR', data_frame['error'].values),
                      ('UNIT', np.array(data_frame['unit'].values, str)),
                      ('COVARIANCE', covariance_matrix),
                      ('SAMPLES', samples)]

        # Init FITS extension

        super(ANALYSIS_RESULTS, self).__init__(data_tuple, self._HEADER_KEYWORDS)

        # Update keywords with their values for this instance
        self.hdu.header.set("MODEL", yaml_model_serialization)
        self.hdu.header.set("RESUTYPE", analysis_results.analysis_type)

        # Now add two keywords for each instrument
        stat_series = analysis_results.optimal_statistic_values  # type: pd.Series

        for i, (plugin_instance_name, stat_value) in enumerate(stat_series.iteritems()):
            self.hdu.header.set("STAT%i" % i, stat_value, comment="Stat. value for plugin %i" % i)
            self.hdu.header.set("PN%i" % i, plugin_instance_name, comment="Name of plugin %i" % i)


class AnalysisResultsFITS(FITSFile):
    """
    A FITS file for storing one or more results from 3ML analysis

    """

    def __init__(self, *analysis_results, **kwargs):

        # This will contain the list of extensions we want to write in the file

        extensions = []

        if 'sequence_name' in kwargs:
            # This is a set of results

            assert 'sequence_tuple' in kwargs

            # We got elements to write the SEQUENCE extension

            # Make SEQUENCE extension
            sequence_ext = SEQUENCE(kwargs['sequence_name'], kwargs['sequence_tuple'])

            extensions.append(sequence_ext)

        # Make one extension for each analysis results

        results_ext = map(ANALYSIS_RESULTS, analysis_results)

        # Fix the EXTVER keyword (must be increasing among extensions with same name
        for i, res_ext in enumerate(results_ext):
            res_ext.hdu.header.set("EXTVER", i + 1)

        extensions.extend(results_ext)

        # Create FITS file
        super(AnalysisResultsFITS, self).__init__(fits_extensions=extensions)

        # Set a couple of keywords in the primary header
        self._hdu_list[0].header.set("DATE", datetime.datetime.now().isoformat())
        self._hdu_list[0].header.set("ORIGIN", "3ML", comment=('Multi-Mission Max. Likelihood v. %s' % __version__))


class _AnalysisResults(object):
    """
    A unified class to store results from a maximum likelihood or a Bayesian analysis, which provides a unique interface
    and allows for "error propagation" (which means different things in the two contexts) in arbitrary expressions.

    This class is not intended for public consumption. Use either the MLEResults or the BayesianResults subclasses.

    :param optimized_model: a Model instance with the optimized values of the parameters. A clone will be stored within
    the class, so there is no need to clone it before hand
    :type optimized_model: astromodels.Model
    :param samples: the samples for the parameters
    :type samples: np.ndarray
    :param statistic_values: a dictionary containing the statistic (likelihood or posterior) values for the different
    datasets
    :type statistic_values: dict
    """

    def __init__(self, optimized_model, samples, statistic_values, analysis_type):

        # Safety checks

        self._n_free_parameters = len(optimized_model.free_parameters)

        assert samples.shape[1] == self._n_free_parameters, "Number of free parameters (%s) and set of samples (%s) " \
                                                            "do not agree." % (samples.shape[1],
                                                                               self._n_free_parameters)

        # NOTE: we clone the model so that whatever happens outside or after, this copy of the model will not be
        # changed

        self._optimized_model = astromodels.clone_model(optimized_model)

        # Save a transposed version of the samples for easier access

        self._samples_transposed = samples.T

        # Store likelihood values in a pandas Series

        self._optimal_statistic_values = pd.Series(statistic_values)

        # The .free_parameters property of the model is pretty costly because it needs to update all the parameters
        # to see if they are free. Since the saved model will not be touched we can cache that
        self._free_parameters = self._optimized_model.free_parameters

        # Gather also the optimized values of the parameters
        self._values = np.array(map(lambda x: x.value, self._free_parameters.values()))

        # Set the analysis type
        self._analysis_type = analysis_type

    @property
    def samples(self):
        """
        Returns the matrix of the samples

        :return:
        """

        return self._samples_transposed

    @property
    def analysis_type(self):

        return self._analysis_type

    def write_to(self, filename, overwrite=False):
        """
        Write results to a FITS file

        :param filename:
        :param overwrite:
        :return: None
        """

        fits_file = AnalysisResultsFITS(self)

        fits_file.writeto(sanitize_filename(filename), overwrite=overwrite)

    def get_variates(self, param_path):

        assert param_path in self._optimized_model.free_parameters, "Parameter %s is not a " \
                                                                    "free parameters of the model" % param_path

        param_index = self._free_parameters.keys().index(param_path)

        this_value = self._values[param_index]

        these_samples = self._samples_transposed[param_index]

        this_variate = RandomVariates(these_samples, value=this_value)

        return this_variate

    @staticmethod
    def propagate(function, **kwargs):
        """
        Allow for propagation of uncertainties on arbitrary functions. It returns a function which is a wrapper around
        the provided input function. Using the wrapper with RandomVariates instances as arguments will return a
        RandomVariates result, with the errors propagated.

        Example:

        def my_function(x, a, b, c):

            return a*x**2 + b*x + c

        > p1 = analysis_results.get_variates("src.spectrum.main.composite.a_1")
        > p2 = analysis_results.get_variates("src.spectrum.main.composite.b_1")
        > wrapped_function = analysis_results.propagate(my_function, a=p1, b=p2)
        > result = wrapped_function(x=1.0, c=2.3)
        > print(result)
        equal-tail: (4.24 -0.16 +0.15) x 10, hpd: (4.24 -0.05 +0.08) x 10

        NOTE: for simple operations, you do not need to use this. This will work:

        > res = p1 + p2
        > print(res)
        equal-tail: (4.11 -0.16 +0.15) x 10, hpd: (4.11 -0.05 +0.08) x 10

        :param function: function to be wrapped
        :param **kwargs: keyword arguments specifying which random variates should substitute which argument in the
        function (see example above)
        :return: a new function, wrapping function, which can be used to propagate errors
        """

        # Get calling sequence of input function
        # arguments will be a list of names, like ['a','b']
        arguments, _, _, _ = inspect.getargspec(function)

        # Get the arguments of function which have not been specified
        # in the calling sequence (the **kwargs dictionary)
        # (they will be excluded from the vectorization)
        to_be_excluded = [item for item in arguments if item not in kwargs.keys()]

        # Vectorize the function
        vectorized = np.vectorize(function, excluded=to_be_excluded)

        # Make a wrapper so we are sure that the arguments are used in the
        # right order, as they will be taken from the kwargs
        wrapper = functools.partial(vectorized, **kwargs)

        # Finally make so that the result is always a RandomVariate
        wrapper2 = lambda *args, **kwargs: RandomVariates(wrapper(*args, **kwargs))

        return wrapper2

    @property
    def optimized_model(self):
        """
        Returns a copy of the optimized model

        :return: a copy of the optimized model
        """

        return astromodels.clone_model(self._optimized_model)

    def estimate_covariance_matrix(self):
        """
        Estimate the covariance matrix from the samples

        :return: a covariance matrix estimated from the samples
        """

        return np.cov(self._samples_transposed)

    def get_correlation_matrix(self):

        raise NotImplementedError("You need to implement this")

    @property
    def optimal_statistic_values(self):

        return self._optimal_statistic_values

    def _get_correlation_matrix(self, covariance):
        """
        Compute the correlation matrix

        :return: correlation matrix
        """

        # NOTE: we compute this on-the-fly because it is of less frequent use, and contains essentially the same
        # information of the covariance matrix.

        # Compute correlation matrix

        correlation_matrix = np.zeros_like(covariance)

        for i in range(self._n_free_parameters):

            variance_i = covariance[i, i]

            for j in range(self._n_free_parameters):

                variance_j = covariance[j, j]

                if variance_i * variance_j > 0:

                    correlation_matrix[i, j] = covariance[i, j] / (math.sqrt(variance_i * variance_j))

                else:

                    # This should not happen, but it might because a fit failed or the numerical differentiation
                    # failed

                    correlation_matrix[i, j] = np.nan

        return correlation_matrix

    def get_statistic_frame(self):

        raise NotImplementedError("You have to implement this")

    def _get_statistic_frame(self, name):

        logl_results = {}

        # Create a new ordered dict so we can add the total
        optimal_statistic_values = collections.OrderedDict(self._optimal_statistic_values.iteritems())

        # Add the total
        optimal_statistic_values['total'] = np.sum(self._optimal_statistic_values.values)

        logl_results[name] = optimal_statistic_values

        loglike_dataframe = pd.DataFrame(logl_results)

        return loglike_dataframe

    def get_data_frame(self, error_type="equal tail", cl=0.68):
        """
        Returns a pandas DataFrame with the parameters and their errors, computed as specified in "error_type" and
        with the confidence/credibility level specified in cl.

        Using "equal_tail" and cl=0.68 corresponds to the usual frequentist 1-sigma confidence interval

        :param error_type: "equal tail" or "hpd" (highest posterior density)
        :type error_type: str
        :param cl: confidence/credibility level (0 < cl < 1)
        :return: a pandas DataFrame instance
        """

        # Gather the errors

        if error_type == "equal tail":

            errors_gatherer = RandomVariates.equal_tail_confidence_interval

        elif error_type == "hpd":

            errors_gatherer = RandomVariates.highest_posterior_density_interval

        else:

            raise ValueError("error_type must be either 'equal tail' or 'hpd'. Got %s" % error_type)

        # Build the data frame
        values_dict = pd.Series()
        negative_error_dict = pd.Series()
        positive_error_dict = pd.Series()
        average_error_dict = pd.Series()
        units_dict = pd.Series()

        for this_par in self._free_parameters.values():
            this_path = this_par.path

            this_phys_q = self.get_variates(this_path)

            values_dict[this_path] = this_phys_q.value

            low_bound, hi_bound = errors_gatherer(this_phys_q, cl)

            negative_error_dict[this_path] = low_bound - values_dict[this_path]
            positive_error_dict[this_path] = hi_bound - values_dict[this_path]
            average_error_dict[this_path] = (hi_bound - low_bound) / 2.0
            units_dict[this_path] = this_par.unit

        items = (('value', values_dict),
                 ('negative_error', negative_error_dict),
                 ('positive_error', positive_error_dict),
                 ('error', average_error_dict),
                 ('unit', units_dict))

        data_frame = pd.DataFrame.from_items(items)

        return data_frame

    def _get_best_fit_table(self, error_type, cl):

        fit_results = self.get_data_frame(error_type, cl)

        # Now produce an ad-hoc display. We don't use the pandas display methods because
        # we want to display uncertainties with the right number of significant numbers

        data = (('Value', pd.Series()), ('Unit', pd.Series()))

        for i, parameter_name in enumerate(fit_results.index.values):
            value = fit_results.at[parameter_name, 'value']

            negative_error = fit_results.at[parameter_name, 'negative_error']

            positive_error = fit_results.at[parameter_name, 'positive_error']

            unit = fit_results.at[parameter_name, 'unit']

            # Format the value and the error with sensible significant
            # numbers

            pretty_string = uncertainty_formatter(value, negative_error + value, positive_error + value)

            # Apply name formatter so long paths are shorten
            this_shortened_name = long_path_formatter(parameter_name, 60)

            data[0][1][this_shortened_name] = pretty_string
            data[1][1][this_shortened_name] = unit

        best_fit_table = pd.DataFrame.from_items(data)

        return best_fit_table

    def get_point_source_flux(self, ene_min, ene_max, sources=(), confidence_level=0.68,
                              flux_unit='erg/(s cm2)', use_components=False, components_to_use=(),
                              sum_sources=False):
        """

        :param ene_min: minimum energy (an astropy quantity, like 1.0 * u.keV. You can also use a frequency, like
        1 * u.Hz)
        :param ene_max: maximum energy (an astropy quantity, like 10 * u.keV. You can also use a frequency, like
        10 * u.Hz)
        :param sources: Use this to specify the name of the source or a tuple/list of source names to be plotted.
        If you don't use this, all sources will be plotted.
        :param confidence_level: the confidence level for the error (default: 0.68)
        :param flux_unit: (optional) astropy flux unit in string form (can be
        :param use_components: plot the components of each source (default: False)
        :param components_to_use: (optional) list of string names of the components to plot: including 'total'
        :param sum_sources: (optional) if True, also the sum of all sources will be plotted
        :return:
        """

        # Convert the ene_min and ene_max in pure numbers in keV
        _ene_min = ene_min.to("keV").value
        _ene_max = ene_max.to("keV").value

        _params = {
            'confidence_level': confidence_level,
            'equal_tailed': True,  # FIXME: what happens if this is False?
            'best_fit': 'median',
            'energy_unit': 'keV',
            'flux_unit': flux_unit,
            'use_components': use_components,
            'components_to_use': components_to_use,
            'sources_to_use': sources,
            'sum_sources': sum_sources,

        }

        mle_results, bayes_results = _calculate_point_source_flux(_ene_min, _ene_max, self, **_params)

        # The output contains one source per row
        def _format_error(row):

            rep = uncertainty_formatter(row['flux'].value, row['low bound'].value, row['hi bound'].value)

            # Represent the unit as a string
            unit_rep = str(row['flux'].unit)

            return pd.Series({'flux': "%s %s" % (rep, unit_rep)})

        if mle_results is not None:

            # Format the errors and display the resulting data frame

            display(mle_results.apply(_format_error, axis=1))

            # Return the dataframe
            return mle_results

        elif bayes_results is not None:

            # Format the errors and display the resulting data frame

            display(bayes_results.apply(_format_error, axis=1))

            # Return the dataframe
            return bayes_results



class BayesianResults(_AnalysisResults):
    """
    Store results of a Bayesian analysis (i.e., the samples) and allow for computation with them and "error propagation"

    :param optimized_model: a Model instance with the MAP values of the parameters. A clone will be stored within
    the class, so there is no need to clone it before hand
    :type optimized_model: astromodels.Model
    :param samples: the samples for the parameters
    :type samples: np.ndarray
    :param posterior_values: a dictionary containing the posterior values for the different datasets at the HPD
    :type posterior_values: dict
    """

    def __init__(self, optimized_model, samples, posterior_values):

        super(BayesianResults, self).__init__(optimized_model, samples, posterior_values, 'Bayesian')

    def get_correlation_matrix(self):
        """
        Estimate the covariance matrix from the samples

        :return: the correlation matrix
        """

        # Here we need to estimate the covariance from the samples, then compute the correlation matrix

        covariance = self.estimate_covariance_matrix()

        return self._get_correlation_matrix(covariance)

    def get_statistic_frame(self):

        return self._get_statistic_frame(name='-log(posterior)')

    def display(self, display_correlation=False, error_type="equal tail", cl=0.68):

        best_fit_table = self._get_best_fit_table(error_type, cl)

        print("Maximum a posteriori probability (MAP) point:\n")

        display(best_fit_table)

        if display_correlation:

            corr_matrix = NumericMatrix(self.get_correlation_matrix())

            for col in corr_matrix.colnames:
                corr_matrix[col].format = '2.2f'

            print("\nCorrelation matrix:\n")

            display(corr_matrix)

        print("\nValues of -log(posterior) at the minimum:\n")

        display(self.get_statistic_frame())

    def corner_plot(self, renamed_parameters=None, **kwargs):
        """
        Produce the corner plot showing the marginal distributions in one and two directions.

        :param renamed_parameters: a python dictionary of parameters to rename.
             Useful when e.g. spectral indices in models have different names but you wish to compare them. Format is
             {'old label': 'new label'}
        :param kwargs: arguments to be passed to the corner function
        :return: a matplotlib.figure instance
        """

        assert len(self._free_parameters.keys()) == self._samples_transposed.T[0].shape[0], ("Mismatch between sample"
                                                                                             " dimensions and number of free"
                                                                                             " parameters")

        labels = []
        priors = []

        for i, (parameter_name, parameter) in enumerate(self._free_parameters.iteritems()):
            short_name = parameter_name.split(".")[-1]

            labels.append(short_name)

            priors.append(self._optimized_model.parameters[parameter_name].prior)

        # Rename the parameters if needed.

        if renamed_parameters is not None:

            for old_label, new_label in renamed_parameters.iteritems():

                for i, _ in enumerate(labels):

                    if labels[i] == old_label:
                        labels[i] = new_label

        # default arguments
        default_args = {'show_titles': True, 'title_fmt': ".2g", 'labels': labels,
                        'quantiles': [0.16, 0.50, 0.84]}

        # Update the default arguents with the one provided (if any). Note that .update also adds new keywords,
        # if they weren't present in the original dictionary, so you can use any option in kwargs, not just
        # the one in default_args
        default_args.update(kwargs)

        fig = corner(self._samples_transposed.T, **default_args)

        return fig

    def corner_plot_cc(self, parameters=None, renamed_parameters=None, **cc_kwargs):
        """
        Corner plots using chainconsumer which allows for nicer plotting of
        marginals
        see: https://samreay.github.io/ChainConsumer/chain_api.html#chainconsumer.ChainConsumer.configure
        for all options
        :param parameters: list of parameters to plot
        :param renamed_parameters: a python dictionary of parameters to rename.
             Useful when e.g. spectral indices in models have different names but you wish to compare them. Format is
             {'old label': 'new label'}
        :param **cc_kwargs: chainconsumer general keyword arguments
        :return fig:
        """


        if not has_chainconsumer:
            RuntimeError("You must have chainconsumer installed to use this function: pip install chainconsumer")

        # these are the keywords for the plot command

        _default_plot_args = {'truth': None,
                              'figsize': 'GROW',
                              'filename': None,
                              'display': False,
                              'legend': None}
        keys = cc_kwargs.keys()
        for key in keys:

            if key in _default_plot_args:
                _default_plot_args[key] = cc_kwargs.pop(key)

        labels = []
        priors = []

        for i, (parameter_name, parameter) in enumerate(self._free_parameters.iteritems()):
            short_name = parameter_name.split(".")[-1]

            labels.append(short_name)

            priors.append(self._optimized_model.parameters[parameter_name].prior)

        # Rename the parameters if needed.

        if renamed_parameters is not None:

            for old_label, new_label in renamed_parameters.iteritems():

                for i, _ in enumerate(labels):

                    if labels[i] == old_label:
                        labels[i] = new_label

        # Must remove underscores!

        for i, val, in enumerate(labels):

            if '$' not in labels[i]:
                labels[i] = val.replace('_', '')

        cc = chainconsumer.ChainConsumer()

        cc.add_chain(self._samples_transposed.T, parameters=labels)

        if not cc_kwargs:
            cc_kwargs = threeML_config['bayesian']['chain consumer style']

        cc.configure(**cc_kwargs)
        fig = cc.plot(parameters=parameters, **_default_plot_args)

        return fig

    def comparison_corner_plot(self, *other_fits, **kwargs):
        """
        Create a corner plot from many different fits which allow for co-plotting of parameters marginals.

        :param other_fits: other fitted results
        :param parameters: parameters to plot
        :param renamed_parameters: a python dictionary of parameters to rename.
             Useful when e.g. spectral indices in models have different names but you wish to compare them. Format is
             {'old label': 'new label'}
        :param names: (optional) name for each chain first name is this chain followed by each added chain
        :param kwargs: chain consumer kwargs
        :return:

        Returns:

        """


        if not has_chainconsumer:
            RuntimeError("You must have chainconsumer installed to use this function")

        cc = chainconsumer.ChainConsumer()

        # these are the keywords for the plot command

        _default_plot_args = {'truth': None,
                              'figsize': 'GROW',
                              'parameters': None,
                              'filename': None,
                              'display': False,
                              'legend': None}

        keys = kwargs.keys()

        for key in keys:

            if key in _default_plot_args:
                _default_plot_args[key] = kwargs.pop(key)

        # allows us to name chains

        if 'names' in kwargs:

            names = kwargs.pop('names')

            assert len(names) == len(other_fits) + 1, 'you have %d chains but %d names' % (
                len(other_fits) + 1, len(names))

        else:

            names = None

        if 'renamed_parameters' in kwargs:

            renamed_parameters = kwargs.pop('renamed_parameters')

        else:

            renamed_parameters = None

        for j, other_fit in enumerate(other_fits):

            if other_fit.samples is not None:
                assert len(other_fit._free_parameters.keys()) == other_fit.samples.T[0].shape[0], (
                    "Mismatch between sample"



                    " dimensions and number of free"
                    " parameters")

            labels_other = []
            # priors_other = []

            for i, (parameter_name, parameter) in enumerate(other_fit._free_parameters.iteritems()):
                short_name = parameter_name.split(".")[-1]

                labels_other.append(short_name)

                # priors_other.append(other_fit._likelihood_model.parameters[parameter_name].prior)

            # Rename any parameters so that they can be plotted together.
            # A dictionary is passed with keys = old label values = new label.

            if renamed_parameters is not None:

                for old_label, new_label in renamed_parameters.iteritems():

                    for i, _ in enumerate(labels_other):

                        if labels_other[i] == old_label:
                            labels_other[i] = new_label

            # Must remove underscores!

            for i, val, in enumerate(labels_other):

                if '$' not in labels_other[i]:
                    labels_other[i] = val.replace('_', ' ')

            if names is not None:

                cc.add_chain(other_fit.samples.T, parameters=labels_other, name=names[j + 1])

            else:

                cc.add_chain(other_fit.samples.T, parameters=labels_other)

        labels = []
        # priors = []

        for i, (parameter_name, parameter) in enumerate(self._free_parameters.iteritems()):
            short_name = parameter_name.split(".")[-1]

            labels.append(short_name)

            # priors.append(self._optimized_model.parameters[parameter_name].prior)

        if renamed_parameters is not None:

            for old_label, new_label in renamed_parameters.iteritems():

                for i, _ in enumerate(labels):

                    if labels[i] == old_label:
                        labels[i] = new_label

        # Must remove underscores!

        for i, val, in enumerate(labels):

            if '$' not in labels[i]:
                labels[i] = val.replace('_', ' ')

        if names is not None:

            cc.add_chain(self._samples_transposed.T, parameters=labels, name=names[0])

        else:

            cc.add_chain(self._samples_transposed.T, parameters=labels)

        # should only be the cc kwargs

        cc.configure(**kwargs)
        fig = cc.plot(**_default_plot_args)

        return fig


class MLEResults(_AnalysisResults):
    """
    Build the _AnalysisResults object starting from a covariance matrix.


    :param optimized_model: best fit model
    :type optimized_model:astromodels.Model
    :param covariance_matrix:
    :type covariance_matrix: np.ndarray
    :param likelihood_values:
    :type likelihood_values: dict
    :param n_samples: Number of samples to use
    :type n_samples: int
    :return: an _AnalysisResults instance
    """

    def __init__(self, optimized_model, covariance_matrix, likelihood_values, n_samples=5000):

        # Generate samples for each parameter accounting for their covariance

        # Force covariance into proper type
        covariance_matrix = np.array(covariance_matrix, float, copy=True)

        # Get the best fit value for each parameter
        values = map(attrgetter("value"), optimized_model.free_parameters.values())

        # This is the expected shape for the covariance matrix

        expected_shape = (len(values), len(values))

        if covariance_matrix.shape != ():

            assert covariance_matrix.shape == expected_shape, "Covariance matrix has wrong shape. " \
                                                              "Got %s, should be %s" % (covariance_matrix.shape,
                                                                                        expected_shape)

            assert np.all(np.isfinite(covariance_matrix)), "Covariance matrix contains Nan or inf. Cannot continue."

            # Generate samples from the multivariate normal distribution, i.e., accounting for the covariance of the
            # parameters

            samples = np.random.multivariate_normal(np.array(values).T, covariance_matrix, n_samples)

        else:

            # No error information, just make duplicates of the values
            samples = np.ones((n_samples, len(values))) * np.array(values)

            # Make a fake covariance matrix
            covariance_matrix = np.zeros(expected_shape)

        # Now reject the samples outside of the boundaries. If we reject more than 1% we warn the user

        # Gather boundaries
        # NOTE: every None boundary will become nan thanks to the casting to float
        low_bounds = np.array(map(attrgetter("min_value"), optimized_model.free_parameters.values()), float)
        hi_bounds = np.array(map(attrgetter("max_value"), optimized_model.free_parameters.values()), float)

        # Fix all nans
        low_bounds[np.isnan(low_bounds)] = -np.inf
        hi_bounds[np.isnan(hi_bounds)] = np.inf

        to_be_kept_mask = np.ones(samples.shape[0], bool)

        for i, sample in enumerate(samples):

            if np.any(sample >= hi_bounds) or np.any(sample <= low_bounds):
                # Remove this sample
                to_be_kept_mask[i] = False

        # Compute how many samples we have removed
        n_removed_samples = samples.shape[0] - np.sum(to_be_kept_mask)

        # Warn the user if more than 1% of the samples have been lost

        if n_removed_samples > samples.shape[0] / 100.0:
            custom_warnings.warn("%s percent of samples have been thrown away because they failed the constraints "
                                 "on the parameters. This results might not be suitable for error propagation. "
                                 "Enlarge the boundaries until you loose less than 1 percent of the samples." %
                                 (float(n_removed_samples) / samples.shape[0] * 100.0))

        # Now remove them
        samples = samples[to_be_kept_mask, :]

        # Finally build the class

        super(MLEResults, self).__init__(optimized_model, samples, likelihood_values, "MLE")

        # Store the covariance matrix

        self._covariance_matrix = covariance_matrix

    @property
    def covariance_matrix(self):
        """
        Returns the covariance matrix.

        :return: covariance matrix or None (if the class was built from samples.
                 Use estimate_covariance_matrix in that case)
        """

        return self._covariance_matrix

    def get_correlation_matrix(self):
        """
        Compute correlation matrix

        :return: the correlation matrix
        """

        return self._get_correlation_matrix(self._covariance_matrix)

    # We re-implement this because the error in this case is just the sqrt(cov[i][i]) and it
    # is symmetric by contruction. However, when taking samples, the percentage could be different
    def _get_best_fit_table(self, error_type, cl):

        fit_results = self.get_data_frame(error_type, cl)

        # Now produce an ad-hoc display. We don't use the pandas display methods because
        # we want to display uncertainties with the right number of significant numbers

        data = (('Value', pd.Series()), ('Unit', pd.Series()))

        for i, parameter_name in enumerate(fit_results.index.values):
            value = fit_results.at[parameter_name, 'value']

            error = np.sqrt(self.covariance_matrix[i, i])

            unit = fit_results.at[parameter_name, 'unit']

            # Format the value and the error with sensible significant
            # numbers

            pretty_string = uncertainty_formatter(value, value - error, value + error)

            # Apply name formatter so long paths are shorten
            this_shortened_name = long_path_formatter(parameter_name, 40)

            data[0][1][this_shortened_name] = pretty_string
            data[1][1][this_shortened_name] = unit

        best_fit_table = pd.DataFrame.from_items(data)

        return best_fit_table

    def get_statistic_frame(self):

        return self._get_statistic_frame(name='-log(likelihood)')

    def display(self, display_correlation=True, error_type="equal tail", cl=0.68):

        best_fit_table = self._get_best_fit_table(error_type, cl)

        print("Best fit values:\n")

        display(best_fit_table)

        if display_correlation:

            corr_matrix = NumericMatrix(self.get_correlation_matrix())

            for col in corr_matrix.colnames:
                corr_matrix[col].format = '2.2f'

            print("\nCorrelation matrix:\n")

            display(corr_matrix)

        print("\nValues of -log(likelihood) at the minimum:\n")

        display(self.get_statistic_frame())


class AnalysisResultsSet(collections.Sequence):
    """
    A container for results which behaves like a list (but you cannot add/remove elements).

    You can index (analysis_set[0]), iterate (for item in analysis_set) and measure with len()
    """

    def __init__(self, results):

        self._results = results

    def __getitem__(self, item):

        return self._results[item]

    def __len__(self):

        return len(self._results)

    def set_x(self, name, x, unit=None):
        """
        Associate the provided x with these results. The values in x will be written in the SEQUENCE extension when
        saving these results to a FITS file.

        :param name: a name for this sequence (for example, "time" or "energy"). Please use only letters and numbers
        (no special characters)
        :param x:
        :param unit: unit for x (like "s" for seconds, or a astropy.units.Unit instance)
        :return:
        """

        assert len(x) == len(self), "Wrong number of bounds (%i, should be %i)" % (len(x), len(self))

        if unit is not None:

            unit = u.Unit(unit)

            data_tuple = (('VALUE', x * unit),)

        else:

            data_tuple = (('VALUE', x),)

        self.characterize_sequence(name, data_tuple)

    def set_bins(self, name, lower_bounds, upper_bounds, unit=None):
        """
        Associate the provided bins with these results. These bins will be written in the SEQUENCE extension when
        saving these results to a FITS file

        :param name: a name for these bins (for example, "time" or "energy"). Please use only letters and numbers
        (no special characters)
        :param lower_bounds:
        :param upper_bounds:
        :param unit: unit for the boundaries (like "s" for seconds, or a astropy.units.Unit instance)
        :return:
        """

        assert len(upper_bounds) == len(lower_bounds), "Upper and lower bounds must have the same length"

        assert len(upper_bounds) == len(self), "Wrong number of bounds (%i, should be %i)" % (len(upper_bounds),
                                                                                              len(self))

        if unit is not None:

            unit = u.Unit(unit)

            data_tuple = (('LOWER_BOUND', lower_bounds * unit),
                          ('UPPER_BOUND', upper_bounds * unit))

        else:

            data_tuple = (('LOWER_BOUND', lower_bounds),
                          ('UPPER_BOUND', upper_bounds))

        self.characterize_sequence(name, data_tuple)

    def characterize_sequence(self, name, data_tuple):
        """
        Characterize the sequence of these results. The provided data frame will be saved along with the results
        in the "SEQUENCE" extension to allow the interpretation of the results.

        This method is completely general, and allow for a lot of flexibility.

        If this is a binned analysis and you only want to save the lower and upper bound of the bins, use
        set_bins instead.

        If you only want to associate one quantity for each entry, use set_x.
        """

        self._sequence_name = str(name)

        for i, this_tuple in enumerate(data_tuple):
            assert len(this_tuple[1]) == len(self), "Column %i in tuple has length of " \
                                                    "%i (should be %i)" % (i, len(data_tuple), len(self))

        self._sequence_tuple = data_tuple

    def write_to(self, filename, overwrite=False):
        """
        Write this set of results to a FITS file.

        :param filename: name for the output file
        :param overwrite: True or False
        :return: None
        """

        if not hasattr(self, "_sequence_name"):
            # The user didn't specify what this sequence is

            # Make the default sequence
            frame_tuple = (('VALUE', range(len(self))),)

            self.characterize_sequence("unspecified", frame_tuple)

        fits = AnalysisResultsFITS(*self, sequence_tuple=self._sequence_tuple, sequence_name=self._sequence_name)

        fits.writeto(sanitize_filename(filename), overwrite=overwrite)<|MERGE_RESOLUTION|>--- conflicted
+++ resolved
@@ -56,12 +56,7 @@
     return yaml_code
 
 
-<<<<<<< HEAD
-
-def load_analysis_results(fits_file, new_limits=None):
-=======
 def load_analysis_results(fits_file):
->>>>>>> 47d76ec6
     """
     Load the results of one or more analysis from a FITS file produced by 3ML
 
@@ -75,19 +70,14 @@
 
         if n_results == 1:
 
-            return _load_one_results(f['ANALYSIS_RESULTS', 1], new_limits)
+            return _load_one_results(f['ANALYSIS_RESULTS', 1])
 
         else:
 
-            return _load_set_of_results(f, n_results, new_limits)
-
-
-<<<<<<< HEAD
-def _load_one_results(fits_extension, new_limits=None):
-
-=======
+            return _load_set_of_results(f, n_results)
+
+
 def _load_one_results(fits_extension):
->>>>>>> 47d76ec6
     # Gather analysis type
     analysis_type = fits_extension.header.get("RESUTYPE")
 
@@ -96,13 +86,6 @@
     model_dict = my_yaml.load(serialized_model)
 
     optimized_model = ModelParser(model_dict=model_dict).get_model()
-
-    # Now update limits (if provided)
-    if new_limits:
-
-        for param in new_limits:
-
-            optimized_model[param].bounds = new_limits[param]
 
     # Gather statistics values
     statistic_values = collections.OrderedDict()
@@ -138,22 +121,12 @@
         return BayesianResults(optimized_model, samples.T, statistic_values)
 
 
-<<<<<<< HEAD
-def _load_set_of_results(open_fits_file, n_results, new_limits=None):
-
-=======
 def _load_set_of_results(open_fits_file, n_results):
->>>>>>> 47d76ec6
     # Gather all results
     all_results = []
 
     for i in range(n_results):
-<<<<<<< HEAD
-
-        all_results.append(_load_one_results(open_fits_file['ANALYSIS_RESULTS', i+1], new_limits))
-=======
         all_results.append(_load_one_results(open_fits_file['ANALYSIS_RESULTS', i + 1]))
->>>>>>> 47d76ec6
 
     this_set = AnalysisResultsSet(all_results)
 
@@ -1121,7 +1094,7 @@
 
         for i, sample in enumerate(samples):
 
-            if np.any(sample >= hi_bounds) or np.any(sample <= low_bounds):
+            if np.any(sample > hi_bounds) or np.any(sample < low_bounds):
                 # Remove this sample
                 to_be_kept_mask[i] = False
 
