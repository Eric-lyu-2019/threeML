--- conflicted
+++ resolved
@@ -23,11 +23,7 @@
 import imp
 import traceback
 
-<<<<<<< HEAD
-
-=======
 from .version import __version__
->>>>>>> 2f2b41e4
 
 # Import everything from astromodels
 from astromodels import *
