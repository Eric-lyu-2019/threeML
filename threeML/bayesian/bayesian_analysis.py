import emcee
import emcee.utils
<<<<<<< HEAD
import pymultinest
from pymultinest import Analyzer as MNAnalyzer
=======
>>>>>>> 3f547cea
import numpy as np
import collections
import math
import os

import matplotlib.pyplot as plt

import uncertainties

from threeML.io.table import Table
from threeML.parallel.parallel_client import ParallelClient
from threeML.config.config import threeML_config
from threeML.io.progress_bar import ProgressBar
from corner import corner
from threeML.exceptions.custom_exceptions import LikelihoodIsInfinite, custom_warnings
from threeML.io.rich_display import display
from threeML.utils.uncertainties_regexpr import get_uncertainty_tokens


from astromodels import ModelAssertionViolation


def sample_with_progress(p0, sampler, n_samples, **kwargs):
    # Create progress bar

    progress = ProgressBar(n_samples)

    # Loop collecting n_samples samples

    pos, prob, state = [None, None, None]

    # This is only for producing the progress bar
    progress_bar_iter = max(int(n_samples / 100),1)

    for i, result in enumerate(sampler.sample(p0, iterations=n_samples, **kwargs)):
        # Show progress

        if i % progress_bar_iter == 0:

            progress.animate((i + 1))

        # Get the vectors with the results

        pos, prob, state = result

    # Make sure we show 100% completion

    progress.animate(n_samples)

    # Go to new line

    print("")

    return pos, prob, state


def sample_without_progress(p0, sampler, n_samples, **kwargs):
    return sampler.run_mcmc(p0, n_samples, **kwargs)


class BayesianAnalysis(object):

    def __init__(self, likelihood_model, data_list, **kwargs):
        """
        Bayesian analysis.

        :param likelihood_model: the likelihood model
        :param data_list: the list of datasets to use (normally an instance of DataList)
        :param kwargs: use 'verbose=True' for verbose operation
        :return:
        """

        # Verify that all the free parameters have priors
        for parameter_name, parameter in likelihood_model.free_parameters.iteritems():

            if not parameter.has_prior():

                raise RuntimeError("You need to define priors for all free parameters before instancing a "
                                   "Bayesian analysis")

        # Process optional keyword parameters

        self.verbose = False

        for k, v in kwargs.iteritems():

            if k.lower() == "verbose":

                self.verbose = bool(kwargs["verbose"])

        self._likelihood_model = likelihood_model

        self.data_list = data_list

        # Make sure that the current model is used in all data sets

        for dataset in self.data_list.values():

            dataset.set_model(self._likelihood_model)

        # Init the samples to None

        self._samples = None
        self._raw_samples = None
        self._sampler = None
        self._log_like_values = None

        # Get the initial list of free parameters, useful for debugging purposes

        self._update_free_parameters()

    @property
    def log_like_values(self):
        """
        Returns the value of the log_likelihood found by the bayesian sampler while sampling from the posterior. If
        you need to find the values of the parameters which generated a given value of the log. likelihood, remember
        that the samples accessible through the property .raw_samples are ordered in the same way as the vector
        returned by this method.

        :return: a vector of log. like values
        """
        return self._log_like_values

    def sample(self, n_walkers, burn_in, n_samples):
        """
        Sample the posterior with the Goodman & Weare's Affine Invariant Markov chain Monte Carlo
        """

        self._update_free_parameters()

        n_dim = len(self._free_parameters.keys())

        # Get starting point

        p0 = self._get_starting_points(n_walkers)

        sampling_procedure = sample_with_progress

        if threeML_config['parallel']['use-parallel']:

            c = ParallelClient()
            view = c[:]

            sampler = emcee.EnsembleSampler(n_walkers, n_dim,
                                            self._get_posterior,
                                            pool=view)

            # Sampling with progress in parallel is super-slow, so let's
            # use the non-interactive one
            sampling_procedure = sample_without_progress

        else:

            sampler = emcee.EnsembleSampler(n_walkers, n_dim,
                                            self._get_posterior)

        print("Running burn-in of %s samples...\n" % burn_in)

        # Prepare the list of likelihood values
        self._log_like_values = []
        pos, prob, state = sampling_procedure(p0, sampler, burn_in)

        # Reset sampler

        sampler.reset()

        # Run the true sampling

        print("\nSampling...\n")

        # Reset also the list of likelihood values
        self._log_like_values = []

        _ = sampling_procedure(pos, sampler, n_samples, rstate0=state)

        acc = np.mean(sampler.acceptance_fraction)

        print("Mean acceptance fraction: %s" % acc)

        self._sampler = sampler
        self._raw_samples = sampler.flatchain

        self._build_samples_dictionary()

        return self.samples

    def sample_parallel_tempering(self, n_temps, n_walkers, burn_in, n_samples):
        """
        Sample with parallel tempering
        """

        free_parameters = self._likelihood_model.getFreeParameters()

        n_dim = len(free_parameters.keys())

        sampler = emcee.PTSampler(n_temps, n_walkers, n_dim, self._log_like, self._logp)

        # Get one starting point for each temperature

        p0 = np.empty((n_temps, n_walkers, n_dim))

        for i in range(n_temps):
            p0[i, :, :] = self._get_starting_points(n_walkers)

        print("Running burn-in of %s samples...\n" % burn_in)

        p, lnprob, lnlike = sample_with_progress(p0, sampler, burn_in)

        # Reset sampler

        sampler.reset()

        print("\nSampling...\n")

        _ = sample_with_progress(p, sampler, n_samples,
                                 lnprob0=lnprob, lnlike0=lnlike)

        self._sampler = sampler

        # Now build the _samples dictionary

        self._raw_samples = sampler.flatchain.reshape(-1, sampler.flatchain.shape[-1])

        self._build_samples_dictionary()

        return self.samples



    
    def sample_multinest(self, n_live_points,chain_name= "chains/fit-" ,**keywords):
        """
        Sample the posterior with MULTINEST nested sampling (Feroz & Hobson)
        """

        
        self._update_free_parameters()

        n_dim = len(self._free_parameters.keys())


        # MULTINEST has a convergence criteria and therefore, there is no way
        # to determine progress
        
        sampling_procedure = sample_without_progress


        # MULTINEST uses a different call signiture for
        # sampling so we construct callbakcs
        self._construct_multinest_posterior()

        # We need to check if the MCMC
        # chains will have a place on
        # the disk to write and if not,
        # create one
        
        mcmc_chains_out_dir = ""
        tmp = chain_name.split('/')
        for s in tmp[:-1]:
            mcmc_chains_out_dir+=s+'/'
        
        if not os.path.exists(mcmc_chains_out_dir ): os.makedirs(mcmc_chains_out_dir)
        
        print("\nSampling...\n")

        # Multinest must be run parallel via an external method
        # see the demo in the examples folder!!

        
        #if threeML_config['parallel']['use-parallel']:
        #    pass
        #     c = ParallelClient()
        #     view = c[:]

        #     sampler = pymultinest.run(n_walkers, n_dim,
        #                                     self._get_posterior,
        #                                     pool=view)

        #     # Sampling with progress in parallel is super-slow, so let's
        #     # use the non-interactive one
        #     sampling_procedure = sample_without_progress

        else:

            sampler = pymultinest.run(self._get_multinest_loglike,
                                      self._get_multinest_prior,
                                      n_dim,
                                      n_dim,
                                      outputfiles_basename=chain_name,
                                      n_live_points=n_live_points,
                                      **keywords)
        
        # Use PyMULTINEST analyzer to gather parameter info
        multinest_analyzer = MNAnalyzer(n_params=n_dim,
                                       outputfiles_basename=chain_name)

        # Get the log. likelihood values from the chain
        self._log_like_values = multinest_analyzer.get_equal_weighted_posterior()[:,-1]
        

        


        self._sampler = sampler

        # Need to transform log uniform samples
        # back into proper units

        tmp_samples = multinest_analyzer.get_equal_weighted_posterior()[:,:-1]

        for i, (parameter_name, parameter) in enumerate(self._free_parameters.iteritems()):

            if parameter.prior.name == "Log_uniform_prior":
                tmp_samples[:,i] = np.power(10.,tmp_samples[:,i]) 
        
        self._raw_samples = tmp_samples

        self._build_samples_dictionary()

        return self.samples



    
    def _build_samples_dictionary(self):
        """
        Build the dictionary to access easily the samples by parameter

        :return: none
        """

        self._samples = collections.OrderedDict()

        for i, (parameter_name, parameter) in enumerate(self._free_parameters.iteritems()):

            # Add the samples for this parameter for this source

            self._samples[parameter_name] = self._raw_samples[:,i]

    @property
    def raw_samples(self):
        """
        Access the samples from the posterior distribution generated by the selected sampler in raw form (i.e.,
        in the format returned by the sampler)

        :return: the samples as returned by the sampler
        """

        return self._raw_samples

    @property
    def samples(self):
        """
        Access the samples from the posterior distribution generated by the selected sampler

        :return: a dictionary with the samples from the posterior distribution for each parameter
        """
        return self._samples

    @property
    def sampler(self):
        """
        Access the instance of the sampler used to sample the posterior distribution
        :return: an instance of the sampler
        """

        return self._sampler

    def get_effective_free_parameters(self):
        """
        Calculates the effective number of free parameters from the posterior
         -2.*(mean(posterior)-max(log. likelihood))
        :return: Effective number of free parameters
        """

        return -2.*(np.mean(self._log_like_values) -np.max(self._log_like_values) ) #need to check math!
    

    def get_highest_density_interval(self,probability=95):
        """
        Print and returns the (non-equal-tail) highest density credible intervals for all free parameters in the model

        :param probability: the probability for this credible interval (default: 95, corresponding to 95%)
        :return: a dictionary with the lower bound and upper bound of the credible intervals, as well as the median
        """
               # Gather the credible intervals (percentiles of the posterior)

        credible_intervals = collections.OrderedDict()

        for i, (parameter_name, parameter) in enumerate(self._free_parameters.iteritems()):

            # Get the percentiles from the posterior samples

            lower_bound,upper_bound = _hpd(self.samples[parameter_name],1-(float(probability)/100.))
            median = np.median(self.samples[parameter_name])

            # Save them in the dictionary

            credible_intervals[parameter_name] = {'lower bound': lower_bound,
                                                  'median': median,
                                                  'upper bound': upper_bound}

        # Print a table with the errors

        data = []
        name_length = 0

        for i, (parameter_name, parameter) in enumerate(self._free_parameters.iteritems()):

            # Format the value and the error with sensible significant
            # numbers

            lower_bound, median, upper_bound = [credible_intervals[parameter_name][key] for key in ('lower bound',
                                                                                                    'median',
                                                                                                    'upper bound')
                                                ]

            # Process the negative "error"

            x = uncertainties.ufloat(median, abs(lower_bound - median))

            # Split the uncertainty in number, negative error, and exponent (if any)

            number, unc_lower_bound, exponent = get_uncertainty_tokens(x)

            # Process the positive "error"

            x = uncertainties.ufloat(median, abs(upper_bound - median))

            # Split the uncertainty in number, positive error, and exponent (if any)

            _, unc_upper_bound, _ = get_uncertainty_tokens(x)

            if exponent is None:

                # Number without exponent

                pretty_string = "%s -%s +%s" % (number, unc_lower_bound, unc_upper_bound)

            else:

                # Number with exponent

                pretty_string = "(%s -%s +%s)%s" % (number, unc_lower_bound, unc_upper_bound, exponent)

            unit = self._free_parameters[parameter_name].unit

            data.append([parameter_name, pretty_string, unit])

            if len(parameter_name) > name_length:
                name_length = len(parameter_name)

        # Create and display the table

        table = Table(rows=data,
                      names=["Name", "Value", "Unit"],
                      dtype=('S%i' % name_length, str, 'S15'))

        display(table)

        return credible_intervals

    
    def get_credible_intervals(self, probability=95):
        """
        Print and returns the (equal-tail) credible intervals for all free parameters in the model

        :param probability: the probability for this credible interval (default: 95, corresponding to 95%)
        :return: a dictionary with the lower bound and upper bound of the credible intervals, as well as the median
        """

        # Gather the credible intervals (percentiles of the posterior)

        credible_intervals = collections.OrderedDict()

        for i, (parameter_name, parameter) in enumerate(self._free_parameters.iteritems()):

            # Get the percentiles from the posterior samples

            lower_bound,median,upper_bound = np.percentile(self.samples[parameter_name],
                                                              (100-probability,50,probability))

            # Save them in the dictionary

            credible_intervals[parameter_name] = {'lower bound': lower_bound,
                                                  'median': median,
                                                  'upper bound': upper_bound}

        # Print a table with the errors

        data = []
        name_length = 0

        for i, (parameter_name, parameter) in enumerate(self._free_parameters.iteritems()):

            # Format the value and the error with sensible significant
            # numbers

            lower_bound, median, upper_bound = [credible_intervals[parameter_name][key] for key in ('lower bound',
                                                                                                    'median',
                                                                                                    'upper bound')
                                                ]

            # Process the negative "error"

            x = uncertainties.ufloat(median, abs(lower_bound - median))

            # Split the uncertainty in number, negative error, and exponent (if any)

            number, unc_lower_bound, exponent = get_uncertainty_tokens(x)

            # Process the positive "error"

            x = uncertainties.ufloat(median, abs(upper_bound - median))

            # Split the uncertainty in number, positive error, and exponent (if any)

            _, unc_upper_bound, _ = get_uncertainty_tokens(x)

            if exponent is None:

                # Number without exponent

                pretty_string = "%s -%s +%s" % (number, unc_lower_bound, unc_upper_bound)

            else:

                # Number with exponent

                pretty_string = "(%s -%s +%s)%s" % (number, unc_lower_bound, unc_upper_bound, exponent)

            unit = self._free_parameters[parameter_name].unit

            data.append([parameter_name, pretty_string, unit])

            if len(parameter_name) > name_length:
                name_length = len(parameter_name)

        # Create and display the table

        table = Table(rows=data,
                      names=["Name", "Value", "Unit"],
                      dtype=('S%i' % name_length, str, 'S15'))

        display(table)

        return credible_intervals

    def corner_plot(self, **kwargs):
        """
        Produce the corner plot showing the marginal distributions in one and two directions.

        :param kwargs: arguments to be passed to the corner function
        :return: a matplotlib.figure instance
        """

        if self.samples is not None:

            assert len(self._free_parameters.keys()) == self.raw_samples[0].shape[0], ("Mismatch between sample"
                                                                                       " dimensions and number of free"
                                                                                       " parameters")

            labels = []
            priors = []

            for i, (parameter_name, parameter) in enumerate(self._free_parameters.iteritems()):

                short_name = parameter_name.split(".")[-1]

                labels.append(short_name)

                priors.append(self._likelihood_model.parameters[parameter_name].prior)

            # default arguments
            default_args = {'show_titles': True, 'title_fmt': ".2g", 'labels': labels,
                            'quantiles': [0.16, 0.50, 0.84]}

            # Update the default arguents with the one provided (if any). Note that .update also adds new keywords,
            # if they weren't present in the original dictionary, so you can use any option in kwargs, not just
            # the one in default_args
            default_args.update(kwargs)

            fig = corner(self.raw_samples, **default_args)

            return fig

        else:

            raise RuntimeError("You have to run the sampler first, using the sample() method")

    def plot_chains(self, thin=None):
        """
        Produce a plot of the series of samples for each parameter

        :parameter thin: use only one sample every 'thin' samples
        :return: a matplotlib.figure instance
        """

        figures = []

        for parameter_name in self._free_parameters.keys():

            figure, subplot = plt.subplots(1, 1)

            if thin is None:

                # Use all samples

                subplot.plot(self.samples[parameter_name])

            else:

                assert isinstance(thin, int), "Thin must be a integer number"

                subplot.plot(self.samples[parameter_name][::thin])

            subplot.set_ylabel(parameter_name.replace(".","\n"))
            subplot.set_xlabel("sample #")

            figures.append(figure)

        return figures

    def convergence_plots(self, n_samples_in_each_subset, n_subsets):
        """
        Compute the mean and variance for subsets of the samples, and plot them. They should all be around the same
        values if the MCMC has converged to the posterior distribution.

        The subsamples are taken with two different strategies: the first is to slide a fixed-size window, the second
        is to take random samples from the chain (bootstrap)

        :param n_samples_in_each_subset: number of samples in each subset
        :param n_subsets: number of subsets to take for each strategy
        :return: a matplotlib.figure instance
        """

        # Compute all the quantities

        averages = {}
        bootstrap_averages = {}

        variances = {}
        bootstrap_variances = {}

        n_samples = self._raw_samples[:, 0].shape[0]

        stepsize = n_samples // n_subsets

        assert stepsize > 10, "Too few samples for this method to be effective"

        print("Stepsize for sliding window is %s" % stepsize)

        for parameter_name in self._free_parameters.keys():

            this_samples = self.samples[parameter_name]

            # First compute averages and variances using the sliding window

            this_averages = []
            this_variances = []

            for i in range(n_subsets):

                idx1 = i*stepsize
                idx2 = idx1 + n_samples_in_each_subset

                if idx2 > n_samples - 1:

                    break

                this_averages.append(np.average(this_samples[idx1 : idx2]))
                this_variances.append(np.std(this_samples[idx1 : idx2]))

            averages[parameter_name] = this_averages

            variances[parameter_name] = this_variances

            # Now choose random samples and do the same

            this_bootstrap_averages = []
            this_bootstrap_variances = []

            for i in range(n_subsets):

                samples = np.random.choice(self.samples[parameter_name], n_samples)

                this_bootstrap_averages.append(np.average(samples))
                this_bootstrap_variances.append(np.std(samples))

            bootstrap_averages[parameter_name] = this_bootstrap_averages
            bootstrap_variances[parameter_name] = this_bootstrap_variances

        # Now plot all these things

        def plot_one_histogram(subplot, data, label):

            nbins = self.freedman_diaconis_rule(data)

            subplot.hist(data, nbins, label=label)

            subplot.locator_params(nbins=4)

        figures = []

        for i, parameter_name in enumerate(self._free_parameters.keys()):

            fig, subs = plt.subplots(1,2,sharey=True)

            fig.suptitle(parameter_name)

            plot_one_histogram(subs[0], averages[parameter_name], 'sliding window')
            plot_one_histogram(subs[0], bootstrap_averages[parameter_name], 'bootstrap')

            subs[0].set_ylabel("N subsets")
            subs[0].set_xlabel("Average")

            plot_one_histogram(subs[1], variances[parameter_name], 'sliding window')
            plot_one_histogram(subs[1], bootstrap_variances[parameter_name], 'bootstrap')

            subs[1].set_xlabel("Std. deviation")

            figures.append(fig)

        return figures

    @staticmethod
    def freedman_diaconis_rule(data):
        """
        Returns the number of bins from the Freedman-Diaconis rule for a histogram of the given data

        :param data: an array of data
        :return: the optimal number of bins
        """

        q25, q75 = np.percentile(data, [25.0, 75.0])
        iqr = abs(q75 - q25)

        binsize = 2 * iqr * pow(len(data), -1/3.0)

        nbins = np.ceil((max(data)-min(data)) / binsize)

        return nbins

    def _update_free_parameters(self):
        """
        Update the dictionary of the current free parameters
        :return:
        """

        self._free_parameters = self._likelihood_model.free_parameters

    def _get_posterior(self, trial_values):
        """Compute the posterior for the normal sampler"""

        # Assign this trial values to the parameters and
        # store the corresponding values for the priors

        self._update_free_parameters()

        assert len(self._free_parameters) == len(trial_values), ("Something is wrong. Number of free parameters "
                                                                 "do not match the number of trial values.")

        log_prior = 0

        for i, (parameter_name, parameter) in enumerate(self._free_parameters.iteritems()):
            prior_value = parameter.prior(trial_values[i])

            if prior_value == 0:
                # Outside allowed region of parameter space

                return -np.inf

            else:

                parameter.value = trial_values[i]

                log_prior += math.log10(prior_value)

        # Get the value of the log-likelihood for this parameters

        try:

            # Loop over each dataset and get the likelihood values for each set

            log_like_values = map(lambda dataset: dataset.get_log_like(), self.data_list.values())

        except ModelAssertionViolation:

            # Fit engine or sampler outside of allowed zone

            return -np.inf

        except:

            # We don't want to catch more serious issues

            raise

        # Sum the values of the log-like

        log_like = np.sum(log_like_values)

        self._log_like_values.append(log_like)

        if not np.isfinite(log_like):
            # Issue warning

            custom_warnings.warn("Likelihood value is infinite for parameters %s" % trial_values, LikelihoodIsInfinite)

            return -np.inf

        # print("Log like is %s, log_prior is %s, for trial values %s" % (log_like, log_prior,trial_values))

        return log_like + log_prior


    def _construct_multinest_posterior(self):
        '''
        pymultinest becomes confused with the self pointer. We therefore ceate callbacks
        that pymultinest can understand.

        Here, we construct the prior and log. likelihood for multinest on the unit cube
        '''
        def loglike(cube,ndim,params):
            trial_values = np.array([cube[i] for i in range(ndim)])
            self._update_free_parameters()

            assert len(self._free_parameters) == len(trial_values), ("Something is wrong. Number of free parameters "
                                                                 "do not match the number of trial values.")

            for i, (parameter_name, parameter) in enumerate(self._free_parameters.iteritems()):


                if parameter.prior.name == "Log_uniform_prior":
                    parameter.value = np.power(10.,trial_values[i])
                else:
                    parameter.value = trial_values[i]

            try:

            # Loop over each dataset and get the likelihood values for each set

                log_like_values = map(lambda dataset: dataset.get_log_like(), self.data_list.values())

            except ModelAssertionViolation:

            # Fit engine or sampler outside of allowed zone

                return -np.inf

            except:
                
                # We don't want to catch more serious issues

                raise

            # Sum the values of the log-like

            log_like = np.sum(log_like_values)
            return log_like

        # connect the callback
        self._get_multinest_loglike = loglike 

        # Now construct the prior
        # MULTINEST priors are defined on the unit cube
        # and should return the value in the bounds... not the
        # probability. Therefore, we must make some transforms
        def prior(params,ndim,nparams):
            for i, (parameter_name, parameter) in enumerate(self._free_parameters.iteritems()):
                params[i] = _multinest_prior_dict[parameter.prior.name](params[i], # find out what type of prior
                                                                        parameter.prior.lower_bound.value, #pass the upper
                                                                        parameter.prior.upper_bound.value) #pass the lower
        # connect the callback
        self._get_multinest_prior = prior
            

    
    def _get_starting_points(self, n_walkers, variance=0.1):

        # Generate the starting points for the walkers by getting random
        # values for the parameters close to the current value

        # Fractional variance for randomization
        # (0.1 means var = 0.1 * value )

        p0 = []

        for i in range(n_walkers):

            this_p0 = map(lambda x:x.get_randomized_value(variance), self._free_parameters.values())

            p0.append(this_p0)

        return p0

    def _logp(self, trial_values):
        """Compute the sum of log-priors, used in the parallel tempering sampling"""

        # Compute the sum of the log-priors

        logp = 0

        for i, (src_name, param_name) in enumerate(self._free_parameters.keys()):
            this_param = self._likelihood_model.parameters[src_name][param_name]

            logp += this_param.prior(trial_values[i])

        return logp

    def _log_like(self, trial_values):
        """Compute the log-likelihood, used in the parallel tempering sampling"""

        # Compute the log-likelihood

        # Set the parameters to their trial values

        for i, (src_name, param_name) in enumerate(self._free_parameters.keys()):
            this_param = self._likelihood_model.parameters[src_name][param_name]

            this_param.setValue(trial_values[i])

        # Get the value of the log-likelihood for this parameters

        try:

            # Loop over each dataset and get the likelihood values for each set

            log_like_values = map(lambda dataset: dataset.get_log_like(), self.data_list.values())

        except ModelAssertionViolation:

            # Fit engine or sampler outside of allowed zone

            return -np.inf

        except:

            # We don't want to catch more serious issues

            raise

        # Sum the values of the log-like

        log_like = np.sum(log_like_values)

        if not np.isfinite(log_like):
            # Issue warning

            custom_warnings.warn("Likelihood value is infinite for parameters %s" % trial_values, LikelihoodIsInfinite)

            return -np.inf
<<<<<<< HEAD

        return log_like



### HDI calulations from
def _calc_min_interval(x, alpha):
    """Internal method to determine the minimum interval of a given width
    Assumes that x is sorted numpy array.
    """

    n = len(x)
    cred_mass = 1.0-alpha

    interval_idx_inc = int(np.floor(cred_mass*n))
    n_intervals = n - interval_idx_inc
    interval_width = x[interval_idx_inc:] - x[:n_intervals]

    if len(interval_width) == 0:
        raise ValueError('Too few elements for interval calculation')

    min_idx = np.argmin(interval_width)
    hdi_min = x[min_idx]
    hdi_max = x[min_idx+interval_idx_inc]
    return hdi_min, hdi_max


def _hpd(x, alpha=0.05):
    """Calculate highest posterior density (HPD) of array for given alpha. 
    The HPD is the minimum width Bayesian credible interval (BCI).
    :Arguments:
        x : Numpy array
        An array containing MCMC samples
        alpha : float
        Desired probability of type I error (defaults to 0.05)
    """

    # Make a copy of trace
    x = x.copy()
    # For multivariate node
    if x.ndim > 1:
        # Transpose first, then sort
        tx = np.transpose(x, list(range(x.ndim))[1:]+[0])
        dims = np.shape(tx)
        # Container list for intervals
        intervals = np.resize(0.0, dims[:-1]+(2,))

        for index in make_indices(dims[:-1]):
            try:
                index = tuple(index)
            except TypeError:
                pass

            # Sort trace
            sx = np.sort(tx[index])
            # Append to list
            intervals[index] = _calc_min_interval(sx, alpha)
        # Transpose back before returning
        return np.array(intervals)
    else:
        # Sort univariate node
        sx = np.sort(x)
        return np.array(_calc_min_interval(sx, alpha))


# MULTINEST Prior transforms
def _multinest_log_uniform_prior(cube,bottom,top): #spelling is bad!


    low = np.log10(bottom)
    spread = np.log10(top)-np.log10(bottom)
    par = cube*spread + low
    return par

def _multinest_uniform_prior(cube,bottom,top):

    low = float(bottom)
    spread = float(top-bottom)
    par = cube*spread + low
    return par

=======
>>>>>>> 3f547cea

_multinest_prior_dict={"Uniform_prior": _multinest_uniform_prior,
                       "Log_uniform_prior": _multinest_log_uniform_prior}<|MERGE_RESOLUTION|>--- conflicted
+++ resolved
@@ -1,10 +1,20 @@
 import emcee
 import emcee.utils
-<<<<<<< HEAD
-import pymultinest
-from pymultinest import Analyzer as MNAnalyzer
-=======
->>>>>>> 3f547cea
+
+try:
+
+    import pymultinest
+
+    from pymultinest import Analyzer as MNAnalyzer
+
+except:
+
+    has_pymultinest = False
+
+else:
+
+    has_pymultinest = True
+
 import numpy as np
 import collections
 import math
@@ -240,7 +250,6 @@
         Sample the posterior with MULTINEST nested sampling (Feroz & Hobson)
         """
 
-        
         self._update_free_parameters()
 
         n_dim = len(self._free_parameters.keys())
@@ -274,7 +283,10 @@
         # see the demo in the examples folder!!
 
         
-        #if threeML_config['parallel']['use-parallel']:
+        if threeML_config['parallel']['use-parallel']:
+
+             raise RuntimeError("If you want to run multinest in paralell you need to use an ad-hoc method")
+
         #    pass
         #     c = ParallelClient()
         #     view = c[:]
@@ -820,51 +832,17 @@
 
         return log_like + log_prior
 
-
     def _construct_multinest_posterior(self):
-        '''
+        """
         pymultinest becomes confused with the self pointer. We therefore ceate callbacks
         that pymultinest can understand.
 
         Here, we construct the prior and log. likelihood for multinest on the unit cube
-        '''
-        def loglike(cube,ndim,params):
-            trial_values = np.array([cube[i] for i in range(ndim)])
-            self._update_free_parameters()
-
-            assert len(self._free_parameters) == len(trial_values), ("Something is wrong. Number of free parameters "
-                                                                 "do not match the number of trial values.")
-
-            for i, (parameter_name, parameter) in enumerate(self._free_parameters.iteritems()):
-
-
-                if parameter.prior.name == "Log_uniform_prior":
-                    parameter.value = np.power(10.,trial_values[i])
-                else:
-                    parameter.value = trial_values[i]
-
-            try:
-
-            # Loop over each dataset and get the likelihood values for each set
-
-                log_like_values = map(lambda dataset: dataset.get_log_like(), self.data_list.values())
-
-            except ModelAssertionViolation:
-
-            # Fit engine or sampler outside of allowed zone
-
-                return -np.inf
-
-            except:
-                
-                # We don't want to catch more serious issues
-
-                raise
-
-            # Sum the values of the log-like
-
-            log_like = np.sum(log_like_values)
-            return log_like
+        """
+
+        def loglike(trial_values,ndim,params):
+
+            return self._log_like(trial_values)
 
         # connect the callback
         self._get_multinest_loglike = loglike 
@@ -873,15 +851,22 @@
         # MULTINEST priors are defined on the unit cube
         # and should return the value in the bounds... not the
         # probability. Therefore, we must make some transforms
+
         def prior(params,ndim,nparams):
+
             for i, (parameter_name, parameter) in enumerate(self._free_parameters.iteritems()):
-                params[i] = _multinest_prior_dict[parameter.prior.name](params[i], # find out what type of prior
-                                                                        parameter.prior.lower_bound.value, #pass the upper
-                                                                        parameter.prior.upper_bound.value) #pass the lower
+
+                try:
+
+                    params[i] = parameter.prior.from_unit_cube(params[i])
+
+                except AttributeError:
+
+                    raise RuntimeError("The prior you are trying to use for parameter %s is "
+                                       "not compatible with multinest" % (parameter_name))
+
         # connect the callback
         self._get_multinest_prior = prior
-            
-
     
     def _get_starting_points(self, n_walkers, variance=0.1):
 
@@ -957,7 +942,6 @@
             custom_warnings.warn("Likelihood value is infinite for parameters %s" % trial_values, LikelihoodIsInfinite)
 
             return -np.inf
-<<<<<<< HEAD
 
         return log_like
 
@@ -995,6 +979,10 @@
         Desired probability of type I error (defaults to 0.05)
     """
 
+    # JM: remove this when you are done fixing
+
+    raise NotImplementedError("HPD not yet implemented")
+
     # Make a copy of trace
     x = x.copy()
     # For multivariate node
@@ -1020,27 +1008,4 @@
     else:
         # Sort univariate node
         sx = np.sort(x)
-        return np.array(_calc_min_interval(sx, alpha))
-
-
-# MULTINEST Prior transforms
-def _multinest_log_uniform_prior(cube,bottom,top): #spelling is bad!
-
-
-    low = np.log10(bottom)
-    spread = np.log10(top)-np.log10(bottom)
-    par = cube*spread + low
-    return par
-
-def _multinest_uniform_prior(cube,bottom,top):
-
-    low = float(bottom)
-    spread = float(top-bottom)
-    par = cube*spread + low
-    return par
-
-=======
->>>>>>> 3f547cea
-
-_multinest_prior_dict={"Uniform_prior": _multinest_uniform_prior,
-                       "Log_uniform_prior": _multinest_log_uniform_prior}+        return np.array(_calc_min_interval(sx, alpha))