import numpy as np
from threeML.utils.stats_tools import Significance
from threeML.io.progress_bar import progress_bar


class NotEnoughData(RuntimeError):
    pass


class Rebinner(object):
    """
    A class to rebin vectors keeping a minimum value per bin. It supports array with a mask, so that elements excluded
    through the mask will not be considered for the rebinning

    """

    def __init__(self, vector_to_rebin_on, min_value_per_bin, mask=None):

        # Basic check that it is possible to do what we have been requested to do

        total = np.sum(vector_to_rebin_on)

        if total < min_value_per_bin:
            raise NotEnoughData("Vector total is %s, cannot rebin at %s per bin" % (total, min_value_per_bin))

        # Check if we have a mask, if not prepare a empty one
        if mask is not None:

            mask = np.array(mask, bool)

            assert mask.shape[0] == len(vector_to_rebin_on), "The provided mask must have the same number of " \
                                                             "elements as the vector to rebin on"

        else:

            mask = np.ones_like(vector_to_rebin_on, dtype=bool)

        self._mask = mask

        # Rebin taking the mask into account

        self._starts = []
        self._stops = []
        self._grouping = np.zeros_like(vector_to_rebin_on)

        n = 0
        bin_open = False

        n_grouped_bins = 0

        for index, b in enumerate(vector_to_rebin_on):

            if not mask[index]:

                # This element is excluded by the mask

                if not bin_open:

                    # Do nothing
                    continue

                else:

                    # We need to close the bin here
                    self._stops.append(index)
                    n = 0
                    bin_open = False

                    # If we have grouped more than one bin

                    if n_grouped_bins > 1:

                        # group all these bins
                        self._grouping[index - n_grouped_bins + 1: index] = -1
                        self._grouping[index] = 1

                    # reset the number of bins in this group

                    n_grouped_bins = 0

            else:

                # This element is included by the mask

                if not bin_open:
                    # Open a new bin
                    bin_open = True

                    self._starts.append(index)
                    n = 0

                # Add the current value to the open bin

                n += b

                n_grouped_bins += 1

                # If we are beyond the requested value, close the bin

                if n >= min_value_per_bin:
                    self._stops.append(index + 1)

                    n = 0

                    bin_open = False

                    # If we have grouped more than one bin

                    if n_grouped_bins > 1:

                        # group all these bins
                        self._grouping[index - n_grouped_bins + 1: index] = -1
                        self._grouping[index] = 1

                    # reset the number of bins in this group

                    n_grouped_bins = 0

        # At the end of the loop, see if we left a bin open, if we did, close it

        if bin_open:
            self._stops.append(len(vector_to_rebin_on))

        assert len(self._starts) == len(self._stops), "This is a bug: the starts and stops of the bins are not in " \
                                                      "equal number"

        self._min_value_per_bin = min_value_per_bin

    @property
    def n_bins(self):
        """
        Returns the number of bins defined.

        :return:
        """

        return len(self._starts)

    @property
    def grouping(self):

        return self._grouping

    def rebin(self, *vectors):

        rebinned_vectors = []

        for vector in vectors:

            assert len(vector) == len(self._mask), "The vector to rebin must have the same number of elements of the" \
                                                   "original (not-rebinned) vector"

            # Transform in array because we need to use the mask
            vector_a = np.array(vector)

            rebinned_vector = []

            for low_bound, hi_bound in zip(self._starts, self._stops):

                rebinned_vector.append(np.sum(vector_a[low_bound:hi_bound]))

            # Vector might not contain counts, so we use a relative comparison to check that we didn't miss
            # anything.
            # NOTE: we add 1e-100 because if both rebinned_vector and vector_a contains only 0, the check would
            # fail when it shouldn't

            assert abs((np.sum(rebinned_vector) + 1e-100) / (np.sum(vector_a[self._mask]) + 1e-100) - 1) < 1e-4

            rebinned_vectors.append(np.array(rebinned_vector))

        return rebinned_vectors

    def rebin_errors(self, *vectors):
        """
        Rebin errors by summing the squares

        Args:
            *vectors:

        Returns:
            array of rebinned errors

        """

        rebinned_vectors = []

        for vector in vectors:  # type: np.ndarray[np.ndarray]

            assert len(vector) == len(self._mask), "The vector to rebin must have the same number of elements of the" \
                                                   "original (not-rebinned) vector"

            rebinned_vector = []

            for low_bound, hi_bound in zip(self._starts, self._stops):

                rebinned_vector.append(np.sqrt(np.sum(vector[low_bound:hi_bound] ** 2)))

            rebinned_vectors.append(np.array(rebinned_vector))

        return rebinned_vectors

    def get_new_start_and_stop(self, old_start, old_stop):

        assert len(old_start) == len(self._mask) and len(old_stop) == len(self._mask)

        new_start = np.zeros(len(self._starts))
        new_stop = np.zeros(len(self._starts))

        for i, (low_bound, hi_bound) in enumerate(zip(self._starts, self._stops)):
            new_start[i] = old_start[low_bound]
            new_stop[i] = old_stop[hi_bound - 1]

        return new_start, new_stop

        # def save_active_measurements(self, mask):
        #     """
        #     Saves the set active measurements so that they can be restored if the binning is reset.
        #
        #
        #     Returns:
        #         none
        #
        #     """
        #
        #     self._saved_mask = mask
        #     self._saved_idx = np.array(slice_disjoint((mask).nonzero()[0])).T
        #
        # @property
        # def saved_mask(self):
        #
        #     return self._saved_mask
        #
        # @property
        # def saved_selection(self):
        #
        #     return self._saved_idx
        #
        # @property
        # def min_counts(self):
        #
        #     return self._min_value_per_bin
        #
        # @property
        # def edges(self):
        #
        #     # return the low and high bins
<<<<<<< HEAD
        #     return np.array(self._edges[:-1]) + 1, np.array(self._edges[1:])
=======
        #     return np.array(self._edges[:-1]) + 1, np.array(self._edges[1:])


class TemporalBinner(object):
    """
    A class to provide binning of temporal light curves via various methods

    """

    def __init__(self, arrival_times):

        self._arrival_times = arrival_times

    @property
    def bins(self):

        return [np.asarray(self._starts), np.asarray(self._stops)]

    @property
    def text_bins(self):

        txt_bins = []

        for start, stop in zip(self._starts, self._stops):

            txt_bins.append("%f-%f" % (start, stop))

        return txt_bins

    def bin_by_significance(self, background_getter, background_error_getter=None, sigma_level=10, min_counts=1):
        """

        Bin the data to a given significance level for a given background method and sigma
        method. If a background error function is given then it is assumed that the error distribution
        is gaussian. Otherwise, the error distribution is assumed to be Poisson.

        :param background_getter: function of a start and stop time that returns background counts
        :param background_error_getter: function of a start and stop time that returns background count errors
        :param sigma_level: the sigma level of the intervals
        :param min_counts: the minimum counts per bin

        :return:
        """

        self._starts = []

        self._stops = []

        total_counts = 0
        current_start = self._arrival_times[0]

        with progress_bar(len(self._arrival_times)) as p:
            for i, time in enumerate(self._arrival_times):

                total_counts += 1

                if total_counts < min_counts:

                    continue

                else:

                    # first use the background function to know the number of background counts
                    bkg = background_getter(current_start, time)

                    sig = Significance(total_counts, bkg)

                    if background_error_getter is not None:

                        bkg_error = background_error_getter(current_start, time)

                        sigma = sig.li_and_ma_equivalent_for_gaussian_background(bkg_error)[0]




                    else:

                        sigma = sig.li_and_ma()[0]

                    # now test if we have enough sigma



                    if sigma >= sigma_level:

                        self._stops.append(time)

                        self._starts.append(current_start)

                        current_start = time

                        total_counts = 0

                p.increase()

    def bin_by_constanst(self, dt):
        """
        Create bins with a constant dt

        :param dt: temporal spacing of the bins
        :return: None
        """

        tmp = np.arange(self._arrival_times[0], self._arrival_times[-1], dt)
        self._starts = tmp
        self._stops = tmp + dt

    def bin_by_bayesian_blocks(self, p0):
        """

        Bin using the Bayesian block algorithm of Scargle et al. 2013.


        :param p0:
        :return:
        """

        raise NotImplementedError('Bayesian blocks is not implemented yet')

    def bin_by_custom(self, start, stop):
        """
        Simplicity function to make custom bins. This form keeps introduction of
        custom bins uniform for other binning methods

        :param start: start times of the bins
        :param stop:  stop times of the bins
        :return:
        """

        self._starts = start
        self._stops = stop
>>>>>>> 36fd1881
<|MERGE_RESOLUTION|>--- conflicted
+++ resolved
@@ -244,10 +244,8 @@
         # def edges(self):
         #
         #     # return the low and high bins
-<<<<<<< HEAD
         #     return np.array(self._edges[:-1]) + 1, np.array(self._edges[1:])
-=======
-        #     return np.array(self._edges[:-1]) + 1, np.array(self._edges[1:])
+
 
 
 class TemporalBinner(object):
@@ -379,4 +377,3 @@
 
         self._starts = start
         self._stops = stop
->>>>>>> 36fd1881
