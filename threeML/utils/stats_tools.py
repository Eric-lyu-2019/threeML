# Author: J. Michael Burgess

# Provides some universal statistical utilities and stats comparison tools

import numpy as np
<<<<<<< HEAD
import pandas as pd
from threeML.io.rich_display import display
import copy

import warnings
=======
import scipy.stats
from scipy.special import erfinv
import scipy.interpolate
from math import sqrt
>>>>>>> 550d9dfe


def li_and_ma(total, background, alpha=1.):
    """"Li and Ma (1983) signal to noise significance"""

    a = total / (total + background)
    b = background / (total + background)
    S = np.sqrt(2) * np.sqrt((total * np.log(((1. + alpha) / alpha) * a) + background * np.log((1 + alpha) * b)))

    return S


<<<<<<< HEAD
def aic(log_like, n_parameters, n_data_points):
    """
    The Aikake information criterion.
    A model comparison tool based of infomormation theory. It assumes that N is large i.e.,
    that the model is approaching the CLT.


    """

    val = -2. * log_like + 2 * n_parameters
    val += 2 * n_parameters * (n_parameters + 1) / (n_data_points - n_parameters - 1)

    return val


def bic(log_like, n_parameters, n_data_points):
    """
    The Bayesian information criterion.
    """
    val = -2. * log_like + n_parameters * np.log(n_data_points)

    return val


def waic(bayesian_trace):
    raise NotImplementedError("Coming soon to a theater near you.")


def effective_number_of_parameters(bayesian_trace):
    raise NotImplementedError("Coming soon to a theater near you.")


def dic(bayesian_trace):
    """
    The Deviance information criteria derived from MCMC traces
    Read more:  dx.doi.org/10.1111/1467-9868.00353


    :param bayesian_trace: an instance of Bayesian Analysis

    :return: deviance information criteria

    """

    mean_deviance = -2. * np.mean(bayesian_trace.log_probability_values)

    mean_of_free_parameters = np.mean(bayesian_trace.raw_samples, axis=0)

    deviance_at_mean = -2. * bayesian_trace.log_probability(mean_of_free_parameters)[0]

    return 2 * mean_deviance - deviance_at_mean


class ModelComparison(object):
    def __init__(self, *analyses):
        self._analysis_container = analyses

        # First make sure that it is all bayesian or all MLE
        if (np.unique([a._analysis_type for a in analyses])).shape[0] > 1:
            raise RuntimeError("Only all Bayesian or all MLE analyses are allowed. Not a mixture!")

        self._analysis_type = analyses[0].analysis_type

        if self._analysis_type == 'mle':

            self._stat_df = self._compute_mle_statistics()



        elif self._analysis_type == 'bayesian':

            self._stat_df = self._compute_bayes_statistics()

    def report(self, sort=None, normalized=True, precision=1):
        """
        Create a statistical report for multiple fits
        :param sort: (optional) which statistic to sort (str)
        :param normalized: (optional) normalize the stats to the best fit
        :param precision: (optional) precision of the table
        :return: stats DataFrame
        """

        pd.options.display.float_format = ('{:.%df}' % (precision)).format

        this_df = self._stat_df.copy()

        if self._analysis_type == 'bayesian':

            # Remember to add WAIC in later

            display_order = ['Model',
                             '-2 ln(like)',
                             'AIC',
                             'BIC',
                             'DIC',
                             'log10 (Z)',
                             'N. Free Parameters',
                             #                  'Eff. N. Free Parameters',
                             'dof']

            min_stat = ['-2 ln(like)',
                        'AIC',
                        'BIC',
                        'DIC'
                        ]

            max_stat = ['log10 (Z)']


        else:

            display_order = ['Model',
                             '-2 ln(like)',
                             'AIC',
                             'BIC',
                             'N. Free Parameters',
                             'dof']

            min_stat = ['-2 ln(like)',
                        'AIC',
                        'BIC'
                        ]

            max_stat = []

        if normalized:

            # Normalize the statistics to the 'worst' fit.
            # MLE type stats have lowest value as best
            # while Bayesian evidence has highest as best

            for key in min_stat:
                this_df[key] = this_df[key] - this_df[key].max()

            for key in max_stat:
                this_df[key] = this_df[key] - this_df[key].max()

        if sort is not None:

            if sort in min_stat:

                ascend = True

            elif sort in max_stat:

                ascend = False

            else:

                warnings.warn('%s is not a valid statistic' % sort)

                display(this_df[display_order])

                return self._stat_df

            this_df = this_df.sort_values(by=sort, ascending=ascend, inplace=False)

            # for col in format_columns:

            #    self._float_format(this_df[col])


            display(this_df[display_order])

            return self._stat_df

        else:

            #   for col in format_columns:
            #      self._float_format(self._stat_df[col])

            display(this_df[display_order])

            return self._stat_df

        pd.reset_option('float_format')

    @property
    def statistical_dataframe(self):

        return self._stat_df

    def _compute_mle_statistics(self):

        stat_table = {}
        stat_table['AIC'] = []
        stat_table['BIC'] = []
        stat_table['-2 ln(like)'] = []
        stat_table['dof'] = []
        stat_table['N. Free Parameters'] = []
        stat_table['Model'] = []

        for analysis in self._analysis_container:
            n_data_points = np.sum([data.n_data_points for data in analysis.data_list.values()])
            n_free_params = len(analysis._free_parameters.values())  # should add a property
            dof = n_data_points - n_free_params
            model_name = \
                [parameter_name.split('.')[-2] for (parameter_name, parameter) in
                 analysis._free_parameters.iteritems()][0]
            loglike = - analysis.current_minimum

            this_aic = aic(loglike, n_free_params, n_data_points)
            this_bic = bic(loglike, n_free_params, n_data_points)

            stat_table['AIC'].append(this_aic)
            stat_table['BIC'].append(this_bic)
            stat_table['-2 ln(like)'].append(-2. * loglike)
            stat_table['dof'].append(dof)
            stat_table['N. Free Parameters'].append(n_free_params)
            stat_table['Model'].append(model_name)

        stat_df = pd.DataFrame(stat_table)

        return stat_df

    def _compute_bayes_statistics(self):

        stat_table = {}
        stat_table['AIC'] = []
        stat_table['BIC'] = []
        stat_table['DIC'] = []
        stat_table['log10 (Z)'] = []
        # stat_table['WAIC'] = []
        stat_table['-2 ln(like)'] = []
        stat_table['dof'] = []
        stat_table['N. Free Parameters'] = []
        # stat_table['Eff. N. Free Parameters'] = []
        stat_table['Model'] = []

        for analysis in self._analysis_container:
            n_data_points = np.sum([data.n_data_points for data in analysis.data_list.values()])
            n_free_params = len(analysis._free_parameters.values())  # should add a property
            dof = n_data_points - n_free_params

            # eff_n_params = analysis.get_effective_free_parameters()  # change this to local function later

            model_name = \
                [parameter_name.split('.')[-2] for (parameter_name, parameter) in
                 analysis._free_parameters.iteritems()][0]

            if analysis.log_like_values is None:
                stat_table['AIC'].append(None)
                stat_table['BIC'].append(None)
                stat_table['DIC'].append(None)
                stat_table['log10 (Z)'].append(analysis.log10_evidence)
                # stat_table['WAIC'].append(this_waic)
                stat_table['-2 ln(like)'].append(None)
                stat_table['N. Free Parameters'].append(n_free_params)
                # stat_table['Eff. N. Free Parameters'].append(eff_n_params)
                stat_table['dof'].append(dof)
                stat_table['Model'].append(model_name)

            else:

                this_dic = dic(analysis)
                # this_waic = waic(analysis)

                # We will now compute the AIC/BIC/ etc. at the max of the posterior likelihood

                loglike = analysis.log_like_values.max()

                this_aic = aic(loglike, n_free_params, n_data_points)
                this_bic = bic(loglike, n_free_params, n_data_points)

                # Create the dataframe

                stat_table['AIC'].append(this_aic)
                stat_table['BIC'].append(this_bic)
                stat_table['DIC'].append(this_dic)
                stat_table['log10 (Z)'].append(analysis.log10_evidence)
                # stat_table['WAIC'].append(this_waic)
                stat_table['-2 ln(like)'].append(-2. * loglike)
                stat_table['N. Free Parameters'].append(n_free_params)
                # stat_table['Eff. N. Free Parameters'].append(eff_n_params)
                stat_table['dof'].append(dof)
                stat_table['Model'].append(model_name)

        stat_df = pd.DataFrame(stat_table)

        return stat_df
=======

class PoissonResiduals(object):
    """
    This class implements a way to compute residuals for a Poisson distribution mapping them to residuals of a standard
    normal distribution. The probability of obtaining the observed counts given the expected one is computed, and then
    transformed "in unit of sigma", i.e., the sigma value corresponding to that probability is computed.

    The algorithm implemented here uses different branches so that it is fairly accurate between -36 and +36 sigma.

    NOTE: if the expected number of counts is not very high, then the Poisson distribution is skewed and so the
    probability of obtaining a downward fluctuation at a given sigma level is not the same as obtaining the same
    fluctuation in the upward direction. Therefore, the distribution of residuals is *not* expected to be symmetric
    in that case. The sigma level at which this effect is visible depends strongly on the expected number of counts.
    Under normal circumstances residuals are expected to be a few sigma at most, in which case the effect becomes
    important for expected number of counts <~ 15-20.

    """

    # Putting these here make them part of the *class*, not the instance, i.e., they are created
    # only once when the module is imported, and then are referred to by any instance of the class

    # These are lookup tables for the significance from a Poisson distribution when the
    # probability is very low so that the normal computation is not possible due to
    # the finite numerical precision of the computer

    _x = np.logspace(np.log10(5), np.log10(36), 1000)
    _logy = np.log10(scipy.stats.norm.sf(_x))

    # Make the interpolator here so we do it only once. Also use ext=3 so that the interpolation
    # will return the maximum value instead of extrapolating


    _interpolator = scipy.interpolate.InterpolatedUnivariateSpline(_logy[::-1], _x[::-1], k=1, ext=3)

    def __init__(self, Non, Noff, alpha=1.0):

        assert alpha > 0 and alpha <= 1

        self.Non = np.array(Non, dtype=float, ndmin=1)

        self.Noff = np.array(Noff, dtype=float, ndmin=1)

        self.alpha = float(alpha)

        self.expected = self.alpha * self.Noff

        self.net = self.Non - self.expected

        # This is the minimum difference between 1 and the next representable floating point number
        self._epsilon = np.finfo(float).eps

    def significance_one_side(self):

        # For the points where Non > expected, we need to use the survival function
        # sf(x) = 1 - cdf, which can go do very low numbers
        # Instead, for points where Non < expected, we need to use the cdf which allows
        # to go to very low numbers in that directions

        idx = self.Non >= self.expected

        out = np.zeros_like(self.Non)

        if np.sum(idx) > 0:

            out[idx] = self._using_sf(self.Non[idx], self.expected[idx])

        if np.sum(~idx) > 0:
            out[~idx] = self._using_cdf(self.Non[~idx], self.expected[~idx])

        return out

    def _using_sf(self, x, exp):

        sf = scipy.stats.poisson.sf(x, exp)

        # print(sf)

        # return erfinv(2 * sf) * sqrt(2)

        return scipy.stats.norm.isf(sf)

    def _using_cdf(self, x, exp):

        # Get the value of the cumulative probability function, instead of the survival function (1 - cdf),
        # because for extreme values sf(x) = 1 - cdf(x) = 1 due to numerical precision problems

        cdf = scipy.stats.poisson.cdf(x, exp)

        # print(cdf)

        out = np.zeros_like(x)

        idx = (cdf >= 2 * self._epsilon)

        # We can do a direct computation, because the numerical precision is sufficient
        # for this computation, as -sf = cdf - 1 is a representable number

        out[idx] = erfinv(2 * cdf[idx] - 1) * sqrt(2)

        # We use a lookup table with interpolation because the numerical precision would not
        # be sufficient to make the computation

        out[~idx] = -1 * self._interpolator(np.log10(cdf[~idx]))

        return out



class Significance(object):
    """
    Implements equations in Li&Ma 1983

    """
    def __init__(self, Non, Noff, alpha=1):

        assert alpha > 0 and alpha <= 1

        self.Non = np.array(Non, dtype=float, ndmin=1)

        self.Noff = np.array(Noff, dtype=float, ndmin=1)

        self.alpha = float(alpha)

        self.expected = self.alpha * self.Noff

        self.net = self.Non - self.expected

    def known_background(self):
        """
        Compute the significance under the hypothesis that there is no uncertainty in the background. In other words,
        compute the probability of obtaining the observed counts given the expected counts from the background, then
        transform it in sigma.

        NOTE: this is reliable for expected counts >~10-15 if the significance is not very high. The higher the
        expected counts, the more reliable the significance estimation. As rule of thum, you need at least 25 counts
        to have reliable estimates up to 5 sigma.

        NOTE 2: if you use to compute residuals in units of sigma, you should not expected them to be symmetrically
        distributed around 0 unless the expected number of counts is high enough for all bins (>~15). This is due to
        the fact that the Poisson distribution is very skewed at low counts.

        :return: significance vector
        """

        # Poisson probability of obtaining Non given Noff * alpha, in sigma units

        poisson_probability = PoissonResiduals(self.Non, self.Noff, self.alpha).significance_one_side()

        return poisson_probability

    def li_and_ma(self, assign_sign=True):
        """
        Compute the significance using the formula from Li & Ma 1983, which is appropriate when both background and
        observed signal are counts coming from a Poisson distribution.

        :param assign_sign: whether to assign a sign to the significance, according to the sign of the net counts
        Non - alpha * Noff, so that excesses will have positive significances and defects negative significances
        :return:
        """

        one = np.zeros_like(self.Non, dtype=float)

        idx = self.Non > 0

        one[idx] = self.Non[idx] * np.log((1 + self.alpha) / self.alpha *
                                          (self.Non[idx] / (self.Non[idx] + self.Noff[idx])))

        two = np.zeros_like(self.Noff, dtype=float)

        two[idx] = self.Noff[idx] * np.log((1 + self.alpha) * (self.Noff[idx] / (self.Non[idx] + self.Noff[idx])))

        if assign_sign:

            sign = np.where(self.net > 0, 1, -1)

        else:

            sign = 1

        return sign * np.sqrt(2 * (one + two))

    def li_and_ma_equivalent_for_gaussian_background(self, sigma_b):

        # This is a computation I need to publish (G. Vianello)

        b = self.expected
        o = self.Non

        b0 = 0.5 * (np.sqrt(b ** 2 - 2 * sigma_b ** 2 * (b - 2 * o) + sigma_b ** 4) + b - sigma_b ** 2)

        S = sqrt(2) * np.sqrt(o * np.log(o / b0) + (b0 - b) ** 2 / (2 * sigma_b ** 2) + b0 - o)

        sign = np.where(o > b, 1, -1)

        return sign * S
>>>>>>> 550d9dfe
<|MERGE_RESOLUTION|>--- conflicted
+++ resolved
@@ -3,31 +3,17 @@
 # Provides some universal statistical utilities and stats comparison tools
 
 import numpy as np
-<<<<<<< HEAD
 import pandas as pd
 from threeML.io.rich_display import display
-import copy
-
 import warnings
-=======
 import scipy.stats
 from scipy.special import erfinv
 import scipy.interpolate
 from math import sqrt
->>>>>>> 550d9dfe
-
-
-def li_and_ma(total, background, alpha=1.):
-    """"Li and Ma (1983) signal to noise significance"""
-
-    a = total / (total + background)
-    b = background / (total + background)
-    S = np.sqrt(2) * np.sqrt((total * np.log(((1. + alpha) / alpha) * a) + background * np.log((1 + alpha) * b)))
-
-    return S
-
-
-<<<<<<< HEAD
+
+
+
+
 def aic(log_like, n_parameters, n_data_points):
     """
     The Aikake information criterion.
@@ -308,7 +294,7 @@
         stat_df = pd.DataFrame(stat_table)
 
         return stat_df
-=======
+
 
 class PoissonResiduals(object):
     """
@@ -503,5 +489,4 @@
 
         sign = np.where(o > b, 1, -1)
 
-        return sign * S
->>>>>>> 550d9dfe
+        return sign * S