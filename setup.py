--- conflicted
+++ resolved
@@ -132,11 +132,7 @@
         'pandas',
         'requests',
         'speclite',
-<<<<<<< HEAD
-#        'pygmo>=2.4,<=2.11.4',
-=======
-        'pygmo>=2.4,<=2.11.4',
->>>>>>> 1bb52ad0
+        'pygmo>=2.4',
         'ipython<=5.9',
         'ipyparallel',
         #'xz',
