#!/usr/bin/env python

import os
import sys

import glob

from setuptools import setup

# Get the version number
with open("threeML/version.py") as f:
    version_code = compile(f.read(), "threeML/version.py", 'exec')
    exec(version_code)

# Now a global __version__ is available

# This dynamically loads a module and return it in a variable.
# Will use it for check optional dependencies

def is_module_available(module_name):

    # Fast path: see if the module has already been imported.

    try:

        exec('import %s' % module_name)

    except ImportError:

        return False

    else:

        return True


# Create list of data files
def find_data_files(directory):

    paths = []

    for (path, directories, filenames) in os.walk(directory):

        for filename in filenames:

            paths.append(os.path.join('..', path, filename))

    return paths

extra_files = find_data_files('threeML/data')

# This list will contain the messages to print just before the end of the setup
# so that the user actually note them, instead of loosing them in the tons of
# messages of the build process

setup(

    name="threeML",

    packages=['threeML',
              'threeML/exceptions',
              'threeML/bayesian',
              'threeML/minimizer',
              'threeML/utils',
              'threeML/utils/OGIP',
              'threeML/utils/spectrum',
              'threeML/utils/polarization',
              'threeML/utils/photometry',
              'threeML/utils/time_series',
              'threeML/utils/data_builders',
              'threeML/utils/data_builders/fermi',
              'threeML/utils/data_download',
              'threeML/utils/data_download/Fermi_LAT',
              'threeML/utils/data_download/Fermi_GBM',
              'threeML/utils/fitted_objects',
              'threeML/utils/statistics',
              'threeML/plugins',
              'threeML/classicMLE',
              'threeML/catalogs',
              'threeML/io',
              'threeML/io/plotting',
              'threeML/io/cern_root_utils',
              'threeML/parallel',
              'threeML/config',
              'threeML/test',
              'threeML/plugins/experimental'
              ],

    version=__version__,

    description="The Multi-Mission Maximum Likelihood framework",

    long_description="3ML can be used for single or multi-instrument likelihood modeling or Bayesian inference",

    license='BSD-3',

    author='Giacomo Vianello',

    author_email='giacomo.vianello@gmail.com',

    url='https://github.com/giacomov/3ML',

    download_url='https://github.com/giacomov/3ML/archive/%s' % __version__,

    keywords=['Likelihood', 'Multi-mission', '3ML', 'HAWC', 'Fermi', 'HESS', 'joint', 'fit', 'bayesian',
              'multi-wavelength'],

    classifiers=[],

    # Install configuration file in user home and in the package repository

    # data_files=[(os.path.join(os.path.expanduser('~'), '.threeML'), ["threeML/config/threeML_config.yml"]),
    #             ('threeML/config', ["threeML/config/threeML_config.yml"])
    #             ],

    # NOTE: we use '' as package name because the extra_files already contain the full path from here

        package_data={'': extra_files, },
    include_package_data=True,

    install_requires=[
        'numpy >= 1.6',
        'scipy >=0.18',
        'emcee',
        'astropy>=1.3.3',
        'astroquery',
        'matplotlib',
        'uncertainties',
        'pyyaml==3.13',
        'dill',
        'iminuit>=1.2',
        'astromodels>=0.4.0',
        'corner>=1.0.2',
        'pandas',
        'requests',
        'speclite',
        'ipython<=5.9',
<<<<<<< HEAD
        'numba'
=======
        'dynesty',
        'nestle'
>>>>>>> 43559015
    ],

    extras_require={
            'tests': [
                'pytest',],
            'docs': [
                'sphinx >= 1.4',
                'sphinx_rtd_theme',
                'nbsphinx']}

    ) # End of setup()

# Check for optional dependencies

optional_dependencies = {'cthreeML': [False,'needed by HAWC plugin'],
                         'pymultinest': [False, 'provides the Multinest sampler for Bayesian analysis'],
                         'pyOpt': [False, 'provides more optimizers'],
                         'ROOT': [False, 'provides the ROOT optimizer'],
                         'ipywidgets': [False, 'provides widget for jypyter (like the HTML progress bar)']}

for dep_name in optional_dependencies:

    optional_dependencies[dep_name][0] = is_module_available(dep_name)

# Now print the final messages

print("\n\n##################")
print("OPTIONAL FEATURES:")
print("##################\n\n")

for dep_name in optional_dependencies:
    
    if optional_dependencies[dep_name][0]:
        
        status = 'available'
    
    else:
        
        status = '*NOT* available'
    
    print(" * %s is %s (%s)\n" % (dep_name, status, optional_dependencies[dep_name][1]))<|MERGE_RESOLUTION|>--- conflicted
+++ resolved
@@ -135,12 +135,9 @@
         'requests',
         'speclite',
         'ipython<=5.9',
-<<<<<<< HEAD
-        'numba'
-=======
+        'numba',
         'dynesty',
         'nestle'
->>>>>>> 43559015
     ],
 
     extras_require={
